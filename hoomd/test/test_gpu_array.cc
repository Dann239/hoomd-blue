--- conflicted
+++ resolved
@@ -7,10 +7,6 @@
 
 #include <iostream>
 
-<<<<<<< HEAD
-#include <functional>
-=======
->>>>>>> 681748a3
 #include <memory>
 
 #include "hoomd/GPUArray.h"
