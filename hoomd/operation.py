# Copyright (c) 2009-2021 The Regents of the University of Michigan
# This file is part of the HOOMD-blue project, released under the BSD 3-Clause
# License.

"""Base classes for all HOOMD-blue operations."""

# Operation is a parent class of almost all other HOOMD objects.
# Triggered objects should inherit from _TriggeredOperation.

from copy import copy

from hoomd.trigger import Trigger
from hoomd.logging import Loggable
from hoomd.data.parameterdicts import ParameterDict


class _HOOMDGetSetAttrBase:
    """Provides the use of `ParameterDicts` and `TypeParameterDicts` as attrs.

    Provides many hooks for varying behavior.

    Attributes:
        _reserved_default_attrs (dict[str, Callable([], T)]): Attributes that
            have defaults and should be set using `object.__setattr__`. Has
            `_param_dict` and `_typeparam_dict` keys by default.
        _override_setattr (set[str]): Attributes that should not use the
            provided `__setattr__`. `super().__setattr__` is called for them.
            Likely, this wil no longer be necessary when triggers are added to
            C++ Updaters and Analyzers.
        _param_dict (ParameterDict): The `ParameterDict` for the class/instance.
        _typeparam_dict (dict[str, TypeParameter]): A dict of all the
            TypeParameters for the class/instance.
    """
    _reserved_default_attrs = dict(_param_dict=ParameterDict,
                                   _typeparam_dict=dict)
    _override_setattr = set()

    def __getattr__(self, attr):
        if attr in self._reserved_default_attrs.keys():
            default = self._reserved_default_attrs[attr]
            value = default() if callable(default) else default
            object.__setattr__(self, attr, value)
            return value
        elif attr in self._param_dict.keys():
            return self._getattr_param(attr)
        elif attr in self._typeparam_dict.keys():
            return self._getattr_typeparam(attr)
        else:
            raise AttributeError("Object {} has no attribute {}".format(
                type(self), attr))

    def _getattr_param(self, attr):
        """Hook for getting an attribute from `_param_dict`."""
        return self._param_dict[attr]

    def _getattr_typeparam(self, attr):
        """Hook for getting an attribute from `_typeparam_dict`."""
        return self._typeparam_dict[attr]

    def __setattr__(self, attr, value):
        if attr in self._override_setattr:
            super().__setattr__(attr, value)
        elif attr in self._param_dict.keys():
            self._setattr_param(attr, value)
        elif attr in self._typeparam_dict.keys():
            self._setattr_typeparam(attr, value)
        else:
            self._setattr_hook(attr, value)

    def _setattr_hook(self, attr, value):
        """Used when attr is not found in `_param_dict` or `_typeparam_dict`."""
        super().__setattr__(attr, value)

    def _setattr_param(self, attr, value):
        """Hook for setting an attribute in `_param_dict`."""
        old_value = self._param_dict[attr]
        self._param_dict[attr] = value
        new_value = self._param_dict[attr]
        if self._attached:
            try:
                setattr(self._cpp_obj, attr, new_value)
            except (AttributeError):
                self._param_dict[attr] = old_value
                raise AttributeError("{} cannot be set after cpp"
                                     " initialization".format(attr))

    def _setattr_typeparam(self, attr, value):
        """Hook for setting an attribute in `_typeparam_dict`."""
        try:
            for k, v in value.items():
                self._typeparam_dict[attr][k] = v
        except TypeError:
            raise ValueError("To set {}, you must use a dictionary "
                             "with types as keys.".format(attr))

    def __eq__(self, other):
        if not isinstance(other, _HOOMDGetSetAttrBase):
            return NotImplemented
        return (self._param_dict == other._param_dict and all(
            set(self._typeparam_dict.keys()) == set(other._typeparam_dict.keys(
            )) and self._typeparam_dict[k] == other._typeparam_dict[k]
            for k in self._typeparam_dict))


class _DependencyRelation:
    """Defines a dependency relationship between Python objects.

    For the class to work all dependencies must occur between objects of
    subclasses of this class. This is not an abstract base class since many
    object that use this class may not deal directly with dependencies.

    Note:
        We could be more specific in the inheritance of this class to only use
        it when the class needs to deal with a dependency.
    """

    def __init__(self):
        self._dependents = []
        self._dependencies = []

    def _add_dependent(self, obj):
        """Adds a dependent to the object's dependent list."""
        if obj not in self._dependencies:
            self._dependents.append(obj)
            obj._dependencies.append(self)

    def _notify_disconnect(self, *args, **kwargs):
        """Notify that an object is being removed from all relationships.

        Notifies dependent object that it is being removed, and removes itself
        from its dependencies' list of dependents. Uses ``args`` and
        ``kwargs`` to allow flexibility in what information is given to
        dependents from dependencies.

        Note:
            This implementation does require that all dependents take in the
            same information, or at least that the passed ``args`` and
            ``kwargs`` can be used for all dependents'
            ``_handle_removed_dependency`` method.
        """
        for dependent in self._dependents:
            dependent.handle_detached_dependency(self, *args, **kwargs)
        self._dependents = []
        for dependency in self._dependencies:
            dependency._remove_dependent(self)
        self._dependencies = []

    def _handle_removed_dependency(self, obj, *args, **kwargs):
        """Handles having a dependency removed.

        Must be implemented by objects that have dependencies. Uses ``args`` and
        ``kwargs`` to allow flexibility in what information is given to
        dependents from dependencies.
        """
        pass

    def _remove_dependent(self, obj):
        """Removes a dependent from the list of dependencies."""
        self._dependencies.remove(obj)


class _HOOMDBaseObject(_HOOMDGetSetAttrBase,
                       _DependencyRelation,
                       metaclass=Loggable):
    """Handles attaching/detaching to a simulation.

    ``_StatefulAttrBase`` handles getting and setting attributes as well as
    providing an API for getting object state and creating new objects from that
    state information. We overwrite ``_getattr_param`` and ``_setattr_param``
    hooks to handle internal C++ objects. For a similar reason, we overwrite the
    ``state`` property.

    ``_DependencyRelation`` handles dealing with dependency relationships
    between objects.

    The class's metaclass `hoomd.logging.Loggable` handles the logging
    infrastructure for HOOMD-blue objects.

    This class's main features are handling attaching and detaching from
    simulations and adding and removing from containing object such as methods
    for MD integrators and updaters for the operations list. Attaching is the
    idea of creating a C++ object that is tied to a given simulation while
    detaching is removing an object from its simulation.
    """
    _reserved_default_attrs = {
        **_HOOMDGetSetAttrBase._reserved_default_attrs, '_cpp_obj': None,
        '_dependents': list,
        '_dependencies': list
    }

    _skip_for_equality = {
        '_cpp_obj', '_dependent_list', '_param_dict', '_typeparam_dict',
        '_simulation'
    }
    _remove_for_pickling = ('_simulation', '_cpp_obj')

    def _getattr_param(self, attr):
        if self._attached:
            return getattr(self._cpp_obj, attr)
        else:
            return self._param_dict[attr]

    def _setattr_param(self, attr, value):
        old_value = self._param_dict[attr]
        # Triggers the validation checks and type expansions
        self._param_dict[attr] = value
        if self._attached:
<<<<<<< HEAD
=======
            # new_value passed all checks and is of the right type
>>>>>>> 40d1c3d2
            new_value = self._param_dict[attr]
            try:
                setattr(self._cpp_obj, attr, new_value)
            except (AttributeError):
                # if the parameter cannot be altered, we set it
                # back to the original value in the dictionary
                self._param_dict[attr] = old_value
                raise AttributeError("{} cannot be set after cpp"
                                     " initialization".format(attr))

    def __eq__(self, other):
        other_keys = other.__dict__.keys()
        for key in self.__dict__.keys():
            if key in self._skip_for_equality:
                continue
            elif (key not in other_keys
                  or self.__dict__[key] != other.__dict__[key]):
                return False
        return super().__eq__(other)

    def _detach(self):
        if self._attached:
            self._unapply_typeparam_dict()
            self._update_param_dict()
            self._cpp_obj.notifyDetach()

            self._cpp_obj = None
            self._notify_disconnect(self._simulation)
            return self

    def _attach(self):
        self._apply_param_dict()
        self._apply_typeparam_dict(self._cpp_obj, self._simulation)

        # pass the system communicator to the object
        if self._simulation._system_communicator is not None:
            self._cpp_obj.setCommunicator(self._simulation._system_communicator)

    @property
    def _attached(self):
        return self._cpp_obj is not None

    def _add(self, simulation):
        self._simulation = simulation

    def _remove(self):
        del self._simulation

    @property
    def _added(self):
        return hasattr(self, '_simulation')

    def _apply_param_dict(self):
        for attr, value in self._param_dict.items():
            try:
                setattr(self, attr, value)
            except AttributeError:
                pass

    def _apply_typeparam_dict(self, cpp_obj, simulation):
        for typeparam in self._typeparam_dict.values():
            try:
                typeparam._attach(cpp_obj, simulation)
            except ValueError as verr:
                raise ValueError("In TypeParameter {}:"
                                 " ".format(typeparam.name) + verr.args[0])

    def _update_param_dict(self):
        for key in self._param_dict.keys():
            self._param_dict[key] = getattr(self, key)

    def _unapply_typeparam_dict(self):
        for typeparam in self._typeparam_dict.values():
            typeparam._detach()

    def _add_typeparam(self, typeparam):
        self._typeparam_dict[typeparam.name] = typeparam

    def _extend_typeparam(self, typeparams):
        for typeparam in typeparams:
            self._add_typeparam(typeparam)

    @property
    def _children(self):
        """A set of child objects.

        These objects do not appear directly in any of the operations lists but
        are owned in lists or members of those operations.
        """
        return []

    def __getstate__(self):
        state = copy(self.__dict__)
        for attr in self._remove_for_pickling:
            state.pop(attr, None)
        return state


class Operation(_HOOMDBaseObject):
    """Represents operations that are added to an `hoomd.Operations` object.

    Operations in the HOOMD-blue data scheme are objects that *operate* on a
    `hoomd.Simulation` object. They broadly consist of 5 subclasses: `Updater`,
    `Writer`, `Compute`, `Tuner`, and `hoomd.integrate.BaseIntegrator`. All
    HOOMD-blue operations inherit from one of these five base classes. To find
    the purpose of each class see its documentation.

    Note:
        Developers or those contributing to HOOMD-blue, see our architecture
        `file`_ for information on HOOMD-blue's architecture decisions regarding
        operations.

    .. _file: https://github.com/glotzerlab/hoomd-blue/blob/master/ \
        ARCHITECTURE.md
    """
    pass


class _TriggeredOperation(Operation):
    _cpp_list_name = None

    _override_setattr = {'trigger'}

    def __init__(self, trigger):
        trigger_dict = ParameterDict(trigger=Trigger)
        trigger_dict['trigger'] = trigger
        self._param_dict.update(trigger_dict)

    @property
    def trigger(self):
        return self._param_dict['trigger']

    @trigger.setter
    def trigger(self, new_trigger):
        # Overwrite python trigger
        old_trigger = self.trigger
        self._param_dict['trigger'] = new_trigger
        new_trigger = self.trigger
        if self._attached:
            sys = self._simulation._cpp_sys
            triggered_ops = getattr(sys, self._cpp_list_name)
            for index in range(len(triggered_ops)):
                op, trigger = triggered_ops[index]
                # If tuple is the operation and trigger according to memory
                # location (python's is), replace with new trigger
                if op is self._cpp_obj and trigger is old_trigger:
                    triggered_ops[index] = (op, new_trigger)

    def _attach(self):
        super()._attach()

    def _update_param_dict(self):
        if self._attached:
            for key in self._param_dict:
                if key == 'trigger':
                    continue
                self._param_dict[key] = getattr(self._cpp_obj, key)


class Updater(_TriggeredOperation):
    """Base class for all HOOMD updaters.

    An updater is an operation which modifies a simulation's state.

    Note:
        This class should not be instantiated by users. The class can be used
        for `isinstance` or `issubclass` checks.
    """
    _cpp_list_name = 'updaters'


class Writer(_TriggeredOperation):
    """Base class for all HOOMD analyzers.

    An analyzer is an operation which writes out a simulation's state.

    Note:
        This class should not be instantiated by users. The class can be used
        for `isinstance` or `issubclass` checks.
    """
    _cpp_list_name = 'analyzers'


class Compute(Operation):
    """Base class for all HOOMD computes.

    A compute is an operation which computes some property for another operation
    or use by a user.

    Note:
        This class should not be instantiated by users. The class can be used
        for `isinstance` or `issubclass` checks.
    """
    pass


class Tuner(Operation):
    """Base class for all HOOMD tuners.

    A tuner is an operation which tunes the parameters of another operation for
    performance or other reasons. A tuner does not modify the current microstate
    of the simulation. That is a tuner does not change quantities like
    temperature, particle position, or the number of bonds in a simulation.

    Note:
        This class should not be instantiated by users. The class can be used
        for `isinstance` or `issubclass` checks.
    """
    pass<|MERGE_RESOLUTION|>--- conflicted
+++ resolved
@@ -205,10 +205,7 @@
         # Triggers the validation checks and type expansions
         self._param_dict[attr] = value
         if self._attached:
-<<<<<<< HEAD
-=======
             # new_value passed all checks and is of the right type
->>>>>>> 40d1c3d2
             new_value = self._param_dict[attr]
             try:
                 setattr(self._cpp_obj, attr, new_value)
