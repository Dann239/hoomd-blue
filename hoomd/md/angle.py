--- conflicted
+++ resolved
@@ -23,23 +23,13 @@
 
 
 class _Angle(_Force):
-<<<<<<< HEAD
-    def attach(self):
+    def _attach(self):
         # check that some angles are defined
         if self._simulation.state._cpp_sys_def.getAngleData().getNGlobal() == 0:
-            self._simulation.device.cpp_msg.warning("No angles are defined.\n")
+            self._simulation.device._cpp_msg.warning("No angles are defined.\n")
 
         # create the c++ mirror class
-        if not self._simulation.device.cpp_exec_conf.isCUDAEnabled():
-=======
-    def _attach(self, simulation):
-        # check that some angles are defined
-        if simulation.state._cpp_sys_def.getAngleData().getNGlobal() == 0:
-            simulation.device._cpp_msg.warning("No angles are defined.\n")
-
-        # create the c++ mirror class
-        if isinstance(simulation.device, hoomd.device.CPU):
->>>>>>> 3aad3f03
+        if isinstance(self._simulation.device, hoomd.device.CPU):
             cpp_cls = getattr(_md, self._cpp_class_name)
         else:
             cpp_cls = getattr(_md, self._cpp_class_name + "GPU")
