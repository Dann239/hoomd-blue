// Copyright (c) 2009-2019 The Regents of the University of Michigan
// This file is part of the HOOMD-blue project, released under the BSD 3-Clause License.


// Maintainer: joaander

#ifndef __POTENTIAL_PAIR_H__
#define __POTENTIAL_PAIR_H__

#include <iostream>
#include <stdexcept>
#include <memory>
#include <pybind11/pybind11.h>
#include <pybind11/numpy.h>

#include "hoomd/HOOMDMath.h"
#include "hoomd/Index1D.h"
#include "hoomd/GlobalArray.h"
#include "hoomd/ForceCompute.h"
#include "NeighborList.h"
#include "hoomd/GSDShapeSpecWriter.h"
#include "hoomd/md/EvaluatorPairLJ.h"

#ifdef ENABLE_HIP
#include <hip/hip_runtime.h>
#endif

#ifdef ENABLE_MPI
#include "hoomd/Communicator.h"
#endif


/*! \file PotentialPair.h
    \brief Defines the template class for standard pair potentials
    \details The heart of the code that computes pair potentials is in this file.
    \note This header cannot be compiled by nvcc
*/

#ifdef __HIPCC__
#error This header cannot be compiled by nvcc
#endif

//! Template class for computing pair potentials
/*! <b>Overview:</b>
    PotentialPair computes standard pair potentials (and forces) between all particle pairs in the simulation. It
    employs the use of a neighbor list to limit the number of computations done to only those particles with the
    cutoff radius of each other. The computation of the actual V(r) is not performed directly by this class, but
    by an evaluator class (e.g. EvaluatorPairLJ) which is passed in as a template parameter so the computations
    are performed as efficiently as possible.

    PotentialPair handles most of the gory internal details common to all standard pair potentials.
     - A cutoff radius to be specified per particle type pair
     - The energy can be globally shifted to 0 at the cutoff
     - XPLOR switching can be enabled
     - Per type pair parameters are stored and a set method is provided
     - Logging methods are provided for the energy
     - And all the details about looping through the particles, computing dr, computing the virial, etc. are handled

    A note on the design of XPLOR switching:
    We need to be able to handle smooth XPLOR switching in systems of mixed LJ/WCA particles. There are three modes to
    enable all of the various use-cases:
     - Mode 1: No shifting. All pair potentials are computed as is and not shifted to 0 at the cutoff.
     - Mode 2: Shift everything. All pair potentials (no matter what type pair) are shifted so they are 0 at the cutoff
     - Mode 3: XPLOR switching enabled. A r_on value is specified per type pair. When r_on is less than r_cut, normal
       XPLOR switching will be applied to the unshifted potential. When r_on is greater than r_cut, the energy will
       be shifted. In this manner, a valid r_on value can be given for the LJ interactions and r_on > r_cut can be set
       for WCA (which will then be shifted).

    XPLOR switching gets significantly more complicated for all pair potentials when shifted potentials are used. Thus,
    the combination of XPLOR switching + shifted potentials will not be supported to avoid slowing down the calculation
    for everyone.

    <b>Implementation details</b>

    rcutsq, ronsq, and the params are stored per particle type pair. It wastes a little bit of space, but benchmarks
    show that storing the symmetric type pairs and indexing with Index2D is faster than not storing redundant pairs
    and indexing with Index2DUpperTriangular. All of these values are stored in GlobalArray
    for easy access on the GPU by a derived class. The type of the parameters is defined by \a param_type in the
    potential evaluator class passed in. See the appropriate documentation for the evaluator for the definition of each
    element of the parameters.

    For profiling and logging, PotentialPair needs to know the name of the potential. For now, that will be queried from
    the evaluator. Perhaps in the future we could allow users to change that so multiple pair potentials could be logged
    independently.

    \sa export_PotentialPair()
*/
template < class evaluator, bool alchemy >
class PotentialPair : public ForceCompute
    {
    public:
        //! Param type from evaluator
        typedef typename evaluator::param_type param_type;

        //! Construct the pair potential
        PotentialPair(std::shared_ptr<SystemDefinition> sysdef,
                      std::shared_ptr<NeighborList> nlist,
                      const std::string& log_suffix="");
        //! Destructor
        virtual ~PotentialPair();

        //! Set and get the pair parameters for a single type pair
        virtual void setParams(unsigned int typ1, unsigned int typ2, const param_type& param);
        virtual void setParamsPython(pybind11::tuple typ, pybind11::dict params);
        /// Get params for a single type pair using a tuple of strings
        virtual pybind11::dict getParams(pybind11::tuple typ);
        //! Set the rcut for a single type pair
        // TODO: Look into the rcut handling with the nlist, can it be made dynamic easily
        virtual void setRcut(unsigned int typ1, unsigned int typ2, Scalar rcut);
        /// Get the r_cut for a single type pair
        Scalar getRCut(pybind11::tuple types);
        /// Set the rcut for a single type pair using a tuple of strings
        virtual void setRCutPython(pybind11::tuple types, Scalar r_cut);
        //! Set ron for a single type pair
        virtual void setRon(unsigned int typ1, unsigned int typ2, Scalar ron);
        /// Get the r_on for a single type pair
        Scalar getROn(pybind11::tuple types);
        /// Set the r_on for a single type using a tuple of string
        virtual void setROnPython(pybind11::tuple types, Scalar r_on);
        //! Method that is called whenever the GSD file is written if connected to a GSD file.
        int slotWriteGSDShapeSpec(gsd_handle&) const;
        /// Validate that types are within Ntypes
        void validateTypes(unsigned int typ1, unsigned int typ2,
                                   std::string action);
        //! Method that is called to connect to the gsd write state signal
        void connectGSDShapeSpec(std::shared_ptr<GSDDumpWriter> writer);

        //! Returns a list of log quantities this compute calculates
        virtual std::vector< std::string > getProvidedLogQuantities();
        //! Calculates the requested log value and returns it
        virtual Scalar getLogValue(const std::string& quantity, unsigned int timestep);

        //! Shifting modes that can be applied to the energy
        enum energyShiftMode
            {
            no_shift = 0,
            shift,
            xplor
            };

        //! Set the mode to use for shifting the energy
        void setShiftMode(energyShiftMode mode)
            {
            m_shift_mode = mode;
            }

        void setShiftModePython(std::string mode)
            {
            if (mode == "none")
                {
                m_shift_mode = no_shift;
                }
            else if (mode == "shift")
                {
                m_shift_mode = shift;
                }
            else if (mode == "xplor")
                {
                m_shift_mode = xplor;
                }
            else
                {
                throw std::runtime_error("Invalid energy shift mode.");
                }
            }

        /// Get the mode used for the energy shifting
        std::string getShiftMode()
            {
            switch (m_shift_mode)
                {
                case no_shift:
                    return "none";
                case shift:
                    return "shift";
                case xplor:
                    return "xplor";
                default:
                    throw std::runtime_error("Error setting shift mode.");
                }
            }

        virtual void notifyDetach()
            {
            if (m_attached)
                {
                m_nlist->removeRCutMatrix(m_r_cut_nlist);
                }
            m_attached = false;
            }

        #ifdef ENABLE_MPI
        //! Get ghost particle fields requested by this pair potential
        virtual CommFlags getRequestedCommFlags(unsigned int timestep);
        #endif

        //! Calculates the energy between two lists of particles.
        template< class InputIterator >
        void computeEnergyBetweenSets(  InputIterator first1, InputIterator last1,
                                            InputIterator first2, InputIterator last2,
                                            Scalar& energy );
        //! Calculates the energy between two lists of particles.
        Scalar computeEnergyBetweenSetsPythonList(  pybind11::array_t<int, pybind11::array::c_style> tags1,
                                                    pybind11::array_t<int, pybind11::array::c_style> tags2);
        // alchemy related members
        //! Returns the alchemical parameters array
        pybind11::object getAlchemNP();  //TODO: look up what's right for this?

        //! Returns specified alpha parameters external energy
        Scalar getAlchemExtEnergy(unsigned int m);

        void setNextAlchemStep(unsigned int next)
            {
            m_nextAlchemTimeStep = next;
            }

        std::vector<std::string> getTypeShapeMapping(const GlobalArray<param_type> &params) const
            {
            ArrayHandle<param_type> h_params(params, access_location::host, access_mode::read);
            std::vector<std::string> type_shape_mapping(m_pdata->getNTypes());
            for (unsigned int i = 0; i < type_shape_mapping.size(); i++)
                {
                evaluator eval(Scalar(0.0),Scalar(0.0), h_params.data[m_typpair_idx(i,i)]);
                type_shape_mapping[i] = eval.getShapeSpec();
                }
            return type_shape_mapping;
            }

    protected:
        std::shared_ptr<NeighborList> m_nlist;    //!< The neighborlist to use for the computation
        energyShiftMode m_shift_mode;               //!< Store the mode with which to handle the energy shift at r_cut
        Index2D m_typpair_idx;                      //!< Helper class for indexing per type pair arrays
        GlobalArray<Scalar> m_rcutsq;                  //!< Cutoff radius squared per type pair
        GlobalArray<Scalar> m_ronsq;                   //!< ron squared per type pair
        GlobalArray<param_type> m_params;              //!< Pair parameters per type pair
        std::string m_prof_name;                    //!< Cached profiler name
        std::string m_log_name;                     //!< Cached log name

<<<<<<< HEAD
        // alchemy related members
        std::bitset<evaluator::num_alch_parameters> m_alch_param_flags;
        bool pre_alch_step; //!< Flag for if alchemical forces need computing on this timestep
        // TODO: alternatively could keep track of n and use with timestep?
        // TODO: some reference to alchemical particles which are involved, size num_alch_params*types or dynamic reference?
        Scalar m_alchem_ext_energy[evaluator::alpha_M];    //!< External Energy of Alchemical Parameters
        unsigned int m_nextAlchemTimeStep;          //!< Next alchemical time step

=======
        /// Track whether we have attached to the Simulation object
        bool m_attached = true;

        /// r_cut (not squared) given to the neighbor list
        std::shared_ptr<GlobalArray<Scalar>> m_r_cut_nlist;
>>>>>>> 8be324b3

        //! Actually compute the forces
        virtual void computeForces(unsigned int timestep);

        //! Method to be called when number of types changes
        virtual void slotNumTypesChange()
            {
            Index2D new_type_pair_idx = Index2D(m_pdata->getNTypes());

            // allocate new parameter arrays
            GlobalArray<Scalar> new_rcutsq(new_type_pair_idx.getNumElements(), m_exec_conf);
            GlobalArray<Scalar> new_r_cut_nlist(new_type_pair_idx.getNumElements(), m_exec_conf);
            GlobalArray<Scalar> new_ronsq(new_type_pair_idx.getNumElements(), m_exec_conf);
            GlobalArray<param_type> new_params(new_type_pair_idx.getNumElements(), m_exec_conf);

                {
                // copy existing data into them
                ArrayHandle<Scalar> h_new_rcutsq(new_rcutsq,
                                                 access_location::host,
                                                 access_mode::overwrite);
                ArrayHandle<Scalar> h_rcutsq(m_rcutsq,
                                             access_location::host,
                                             access_mode::overwrite);
                ArrayHandle<Scalar> h_new_r_cut_nlist(new_r_cut_nlist,
                                                      access_location::host,
                                                      access_mode::overwrite);
                ArrayHandle<Scalar> h_r_cut_nlist(*m_r_cut_nlist,
                                                  access_location::host,
                                                  access_mode::overwrite);
                ArrayHandle<Scalar> h_new_ronsq(new_ronsq,
                                                access_location::host,
                                                access_mode::overwrite);
                ArrayHandle<Scalar> h_ronsq(m_ronsq,
                                            access_location::host,
                                            access_mode::overwrite);
                ArrayHandle<param_type> h_new_params(new_params,
                                                     access_location::host,
                                                     access_mode::overwrite);
                ArrayHandle<param_type> h_params(m_params,
                                                 access_location::host,
                                                 access_mode::overwrite);

                // copy over entries that are valid in both the new and old matrices
                unsigned int copy_w = std::min(new_type_pair_idx.getW(),
                                               m_typpair_idx.getW());
                unsigned int copy_h = std::min(new_type_pair_idx.getH(),
                                               m_typpair_idx.getH());

                for (unsigned int i = 0; i < copy_w; i++)
                    {
                    for (unsigned int j = 0; j < copy_h; j++)
                        {
                        h_new_rcutsq.data[new_type_pair_idx(i,j)] =
                            h_rcutsq.data[m_typpair_idx(i,j)];
                        h_new_r_cut_nlist.data[new_type_pair_idx(i,j)] =
                            h_r_cut_nlist.data[m_typpair_idx(i,j)];
                        h_new_ronsq.data[new_type_pair_idx(i,j)] =
                            h_ronsq.data[m_typpair_idx(i,j)];
                        h_new_params.data[new_type_pair_idx(i,j)] =
                            h_params.data[m_typpair_idx(i,j)];
                        }
                    }
                }

            // swap the new arrays in
            m_rcutsq.swap(new_rcutsq);
            m_ronsq.swap(new_ronsq);
            m_params.swap(new_params);

            // except for the r_cut_nlist which the nlist also refers to, copy the new data over
            *m_r_cut_nlist = new_r_cut_nlist;

            // set the new type pair indexer
            m_typpair_idx = new_type_pair_idx;

            #if defined(ENABLE_HIP) && defined(__HIP_PLATFORM_NVCC__)
            if (m_pdata->getExecConf()->isCUDAEnabled() && m_pdata->getExecConf()->allConcurrentManagedAccess())
                {
                cudaMemAdvise(m_rcutsq.get(), m_rcutsq.getNumElements()*sizeof(Scalar), cudaMemAdviseSetReadMostly, 0);
                cudaMemAdvise(m_ronsq.get(), m_ronsq.getNumElements()*sizeof(Scalar), cudaMemAdviseSetReadMostly, 0);
                cudaMemAdvise(m_params.get(), m_params.getNumElements()*sizeof(param_type), cudaMemAdviseSetReadMostly, 0);

                // prefetch
                auto& gpu_map = m_exec_conf->getGPUIds();

                for (unsigned int idev = 0; idev < m_exec_conf->getNumActiveGPUs(); ++idev)
                    {
                    // prefetch data on all GPUs
                    cudaMemPrefetchAsync(m_rcutsq.get(), sizeof(Scalar)*m_rcutsq.getNumElements(), gpu_map[idev]);
                    cudaMemPrefetchAsync(m_ronsq.get(), sizeof(Scalar)*m_ronsq.getNumElements(),gpu_map[idev]);
                    cudaMemPrefetchAsync(m_params.get(), sizeof(param_type)*m_params.getNumElements(), gpu_map[idev]);
                    }
                CHECK_CUDA_ERROR();
                }
            #endif

            // notify the neighbor list that we have changed r_cut values
            m_nlist->notifyRCutMatrixChange();
            }
    };

/*! \param sysdef System to compute forces on
    \param nlist Neighborlist to use for computing the forces
    \param log_suffix Name given to this instance of the force
*/
template < class evaluator, bool alchemy >
PotentialPair< evaluator, alchemy >::PotentialPair(std::shared_ptr<SystemDefinition> sysdef,
                                                std::shared_ptr<NeighborList> nlist,
                                                const std::string& log_suffix)
    : ForceCompute(sysdef), m_nlist(nlist), m_shift_mode(no_shift), m_typpair_idx(m_pdata->getNTypes())
    {
    m_exec_conf->msg->notice(5) << "Constructing PotentialPair<" << evaluator::getName() << ">" << std::endl;

    assert(m_pdata);
    assert(m_nlist);

    GlobalArray<Scalar> rcutsq(m_typpair_idx.getNumElements(), m_exec_conf);
    m_rcutsq.swap(rcutsq);
    GlobalArray<Scalar> ronsq(m_typpair_idx.getNumElements(), m_exec_conf);
    m_ronsq.swap(ronsq);
    GlobalArray<param_type> params(m_typpair_idx.getNumElements(), m_exec_conf);
    m_params.swap(params);

    m_r_cut_nlist = std::make_shared<GlobalArray<Scalar>>(m_typpair_idx.getNumElements(),
                                                          m_exec_conf);
    nlist->addRCutMatrix(m_r_cut_nlist);

    #if defined(ENABLE_HIP) && defined(__HIP_PLATFORM_NVCC__)
    if (m_pdata->getExecConf()->isCUDAEnabled() && m_exec_conf->allConcurrentManagedAccess())
        {
        cudaMemAdvise(m_rcutsq.get(), m_rcutsq.getNumElements()*sizeof(Scalar), cudaMemAdviseSetReadMostly, 0);
        cudaMemAdvise(m_ronsq.get(), m_ronsq.getNumElements()*sizeof(Scalar), cudaMemAdviseSetReadMostly, 0);
        cudaMemAdvise(m_params.get(), m_params.getNumElements()*sizeof(param_type), cudaMemAdviseSetReadMostly, 0);

        // prefetch
        auto& gpu_map = m_exec_conf->getGPUIds();

        for (unsigned int idev = 0; idev < m_exec_conf->getNumActiveGPUs(); ++idev)
            {
            // prefetch data on all GPUs
            cudaMemPrefetchAsync(m_rcutsq.get(), sizeof(Scalar)*m_rcutsq.getNumElements(), gpu_map[idev]);
            cudaMemPrefetchAsync(m_ronsq.get(), sizeof(Scalar)*m_ronsq.getNumElements(),gpu_map[idev]);
            cudaMemPrefetchAsync(m_params.get(), sizeof(param_type)*m_params.getNumElements(), gpu_map[idev]);
            }
        }
    #endif

    // initialize name
    m_prof_name = std::string("Pair ") + evaluator::getName();
    m_log_name = std::string("pair_") + evaluator::getName() + std::string("_energy") + log_suffix;

    // connect to the ParticleData to receive notifications when the maximum number of particles changes
    m_pdata->getNumTypesChangeSignal().template connect<PotentialPair<evaluator>, &PotentialPair<evaluator>::slotNumTypesChange>(this);
    }

template < class evaluator, bool alchemy >
PotentialPair< evaluator, alchemy >::~PotentialPair()
    {
    m_exec_conf->msg->notice(5) << "Destroying PotentialPair<" << evaluator::getName() << ">" << std::endl;

<<<<<<< HEAD
    m_pdata->getNumTypesChangeSignal().template disconnect<PotentialPair<evaluator, alchemy>, &PotentialPair<evaluator, alchemy>::slotNumTypesChange>(this);
=======
    m_pdata->getNumTypesChangeSignal().template disconnect<PotentialPair<evaluator>, &PotentialPair<evaluator>::slotNumTypesChange>(this);
    if (m_attached)
        {
        m_nlist->removeRCutMatrix(m_r_cut_nlist);
        }
>>>>>>> 8be324b3
    }

/*! \param typ1 First type index in the pair
    \param typ2 Second type index in the pair
    \param param Parameter to set
    \note When setting the value for (\a typ1, \a typ2), the parameter for (\a typ2, \a typ1) is automatically
          set.
*/
template < class evaluator, bool alchemy >
void PotentialPair< evaluator, alchemy >::setParams(unsigned int typ1, unsigned int typ2, const param_type& param)
    {
    validateTypes(typ1, typ2, "setting params");
    ArrayHandle<param_type> h_params(m_params, access_location::host, access_mode::readwrite);
    h_params.data[m_typpair_idx(typ1, typ2)] = param;
    h_params.data[m_typpair_idx(typ2, typ1)] = param;
    }

template< class evaluator >
void PotentialPair<evaluator>::setParamsPython(pybind11::tuple typ, pybind11::dict params)
    {
    auto typ1 = m_pdata->getTypeByName(typ[0].cast<std::string>());
    auto typ2 = m_pdata->getTypeByName(typ[1].cast<std::string>());
    setParams(typ1, typ2, param_type(params));
    }

template< class evaluator >
pybind11::dict PotentialPair< evaluator >::getParams(pybind11::tuple typ)
    {
    auto typ1 = m_pdata->getTypeByName(typ[0].cast<std::string>());
    auto typ2 = m_pdata->getTypeByName(typ[1].cast<std::string>());
    validateTypes(typ1, typ2, "setting params");

    ArrayHandle<param_type> h_params(m_params, access_location::host,
                                     access_mode::read);
    return h_params.data[m_typpair_idx(typ1, typ2)].asDict();
        }

template<class evaluator>
void PotentialPair< evaluator >::validateTypes(unsigned int typ1,
                                               unsigned int typ2,
                                               std::string action)
    {
    auto n_types = this->m_pdata->getNTypes();
    if (typ1 >= n_types || typ2 >= n_types)
        {
        throw std::runtime_error(
            "Error in" + action +" for pair potential. Invalid type");
        }
    }

/*! \param typ1 First type index in the pair
    \param typ2 Second type index in the pair
    \param rcut Cutoff radius to set
    \note When setting the value for (\a typ1, \a typ2), the parameter for (\a typ2, \a typ1) is automatically
          set.
*/
template < class evaluator, bool alchemy >
void PotentialPair< evaluator, alchemy >::setRcut(unsigned int typ1, unsigned int typ2, Scalar rcut)
    {
    validateTypes(typ1, typ2, "setting r_cut");
        {
        // store r_cut**2 for use internally
        ArrayHandle<Scalar> h_rcutsq(m_rcutsq, access_location::host, access_mode::readwrite);
        h_rcutsq.data[m_typpair_idx(typ1, typ2)] = rcut * rcut;
        h_rcutsq.data[m_typpair_idx(typ2, typ1)] = rcut * rcut;

        // store r_cut unmodified for so the neighbor list knows what particles to include
        ArrayHandle<Scalar> h_r_cut_nlist(*m_r_cut_nlist, access_location::host, access_mode::readwrite);
        h_r_cut_nlist.data[m_typpair_idx(typ1, typ2)] = rcut;
        h_r_cut_nlist.data[m_typpair_idx(typ2, typ1)] = rcut;
        }

    // notify the neighbor list that we have changed r_cut values
    m_nlist->notifyRCutMatrixChange();
    }

template< class evaluator >
void PotentialPair< evaluator >::setRCutPython(pybind11::tuple types,
                                               Scalar r_cut)
    {
    auto typ1 = m_pdata->getTypeByName(types[0].cast<std::string>());
    auto typ2 = m_pdata->getTypeByName(types[1].cast<std::string>());
    setRcut(typ1, typ2, r_cut);
    }

template< class evaluator >
Scalar PotentialPair< evaluator >::getRCut(pybind11::tuple types)
    {
    auto typ1 = m_pdata->getTypeByName(types[0].cast<std::string>());
    auto typ2 = m_pdata->getTypeByName(types[1].cast<std::string>());
    validateTypes(typ1, typ2, "getting r_cut.");
    ArrayHandle<Scalar> h_rcutsq(m_rcutsq, access_location::host,
                                 access_mode::read);
    return sqrt(h_rcutsq.data[m_typpair_idx(typ1, typ2)]);
    }

/*! \param typ1 First type index in the pair
    \param typ2 Second type index in the pair
    \param ron XPLOR r_on radius to set
    \note When setting the value for (\a typ1, \a typ2), the parameter for (\a typ2, \a typ1) is automatically
          set.
*/
template < class evaluator, bool alchemy >
void PotentialPair< evaluator, alchemy >::setRon(unsigned int typ1, unsigned int typ2, Scalar ron)
    {
    validateTypes(typ1, typ2, "setting r_on");
    ArrayHandle<Scalar> h_ronsq(m_ronsq, access_location::host,
                                access_mode::readwrite);
    h_ronsq.data[m_typpair_idx(typ1, typ2)] = ron * ron;
    h_ronsq.data[m_typpair_idx(typ2, typ1)] = ron * ron;
    }

<<<<<<< HEAD
template < class evaluator, bool alchemy >
void PotentialPair< evaluator, alchemy >::connectGSDShapeSpec(std::shared_ptr<GSDDumpWriter> writer)
=======
template< class evaluator >
Scalar PotentialPair< evaluator >::getROn(pybind11::tuple types)
    {
    auto typ1 = m_pdata->getTypeByName(types[0].cast<std::string>());
    auto typ2 = m_pdata->getTypeByName(types[1].cast<std::string>());
    validateTypes(typ1, typ2, "getting r_on");
    ArrayHandle<Scalar> h_ronsq(m_ronsq, access_location::host,
                                 access_mode::read);
    return sqrt(h_ronsq.data[m_typpair_idx(typ1, typ2)]);
    }

template< class evaluator >
void PotentialPair< evaluator >::setROnPython(pybind11::tuple types,
                                              Scalar r_on)
    {
    auto typ1 = m_pdata->getTypeByName(types[0].cast<std::string>());
    auto typ2 = m_pdata->getTypeByName(types[1].cast<std::string>());
    setRon(typ1, typ2, r_on);
    }

template <class evaluator>
void PotentialPair<evaluator>::connectGSDShapeSpec(std::shared_ptr<GSDDumpWriter> writer)
>>>>>>> 8be324b3
    {
    typedef hoomd::detail::SharedSignalSlot<int(gsd_handle&)> SlotType;
    auto func = std::bind(&PotentialPair<evaluator, alchemy>::slotWriteGSDShapeSpec, this, std::placeholders::_1);
    std::shared_ptr<hoomd::detail::SignalSlot> pslot( new SlotType(writer->getWriteSignal(), func));
    addSlot(pslot);
    }

template < class evaluator, bool alchemy >
int PotentialPair< evaluator, alchemy >::slotWriteGSDShapeSpec(gsd_handle& handle) const
    {
    GSDShapeSpecWriter shapespec(m_exec_conf);
    m_exec_conf->msg->notice(10) << "PotentialPair writing to GSD File to name: " << shapespec.getName() << std::endl;
    int retval = shapespec.write(handle, this->getTypeShapeMapping(m_params));
    return retval;
    }

/*! PotentialPair provides:
     - \c pair_"name"_energy
    where "name" is replaced with evaluator::getName()
*/
template< class evaluator, bool alchemy>
std::vector< std::string > PotentialPair< evaluator, alchemy >::getProvidedLogQuantities()
    {
    std::vector<std::string> list;
    list.push_back(m_log_name);
    return list;
    }

/*! \param quantity Name of the log value to get
    \param timestep Current timestep of the simulation
*/
template < class evaluator, bool alchemy >
Scalar PotentialPair< evaluator, alchemy >::getLogValue(const std::string& quantity, unsigned int timestep)
    {
    if (quantity == m_log_name)
        {
        compute(timestep);
        return calcEnergySum();
        }
    else
        {
        this->m_exec_conf->msg->error() << "pair." << evaluator::getName() << ": " << quantity << " is not a valid log quantity"
                  << std::endl;
        throw std::runtime_error("Error getting log value");
        }
    }

/*! \post The pair forces are computed for the given timestep. The neighborlist's compute method is called to ensure
    that it is up to date before proceeding.

    \param timestep specifies the current time step of the simulation
*/
template < class evaluator, bool alchemy >
void PotentialPair< evaluator, alchemy >::computeForces(unsigned int timestep)
    {
    // start by updating the neighborlist
    m_nlist->compute(timestep);

    // start the profile for this compute
    if (m_prof) m_prof->push(m_prof_name);

    // depending on the neighborlist settings, we can take advantage of newton's third law
    // to reduce computations at the cost of memory access complexity: set that flag now
    bool third_law = m_nlist->getStorageMode() == NeighborList::half;

    // access the neighbor list, particle data, and system box
    ArrayHandle<unsigned int> h_n_neigh(m_nlist->getNNeighArray(), access_location::host, access_mode::read);
    ArrayHandle<unsigned int> h_nlist(m_nlist->getNListArray(), access_location::host, access_mode::read);
//     Index2D nli = m_nlist->getNListIndexer();
    ArrayHandle<unsigned int> h_head_list(m_nlist->getHeadList(), access_location::host, access_mode::read);

    ArrayHandle<Scalar4> h_pos(m_pdata->getPositions(), access_location::host, access_mode::read);
    ArrayHandle<Scalar> h_diameter(m_pdata->getDiameters(), access_location::host, access_mode::read);
    ArrayHandle<Scalar> h_charge(m_pdata->getCharges(), access_location::host, access_mode::read);


    //force arrays
    ArrayHandle<Scalar4> h_force(m_force,access_location::host, access_mode::overwrite);
    ArrayHandle<Scalar>  h_virial(m_virial,access_location::host, access_mode::overwrite);


    const BoxDim& box = m_pdata->getGlobalBox();
    ArrayHandle<Scalar> h_ronsq(m_ronsq, access_location::host, access_mode::read);
    ArrayHandle<Scalar> h_rcutsq(m_rcutsq, access_location::host, access_mode::read);
    ArrayHandle<param_type> h_params(m_params, access_location::host, access_mode::read);

    PDataFlags flags = this->m_pdata->getFlags();
    bool compute_virial = flags[pdata_flag::pressure_tensor];

    // need to start from a zero force, energy and virial
    memset((void*)h_force.data,0,sizeof(Scalar4)*m_force.getNumElements());
    memset((void*)h_virial.data,0,sizeof(Scalar)*m_virial.getNumElements());

    if (alchemy)
        {
        if (timestep == m_nextAlchemTimeStep)
            {
            m_exec_conf->msg->notice(10) << "AlchemPotentialPair: Calculating alchemical forces" << std::endl;
            for (unsigned int m = 0; m < m_alchem_m; m++)
                {
                m_alchem_ext_energy[m] = Scalar(0.0);
                }
            }
        }

    // for each particle
    for (int i = 0; i < (int)m_pdata->getN(); i++)
        {
        // access the particle's position and type (MEM TRANSFER: 4 scalars)
        Scalar3 pi = make_scalar3(h_pos.data[i].x, h_pos.data[i].y, h_pos.data[i].z);
        unsigned int typei = __scalar_as_int(h_pos.data[i].w);

        // sanity check
        assert(typei < m_pdata->getNTypes());

        if (alchemy)
            {
            Scalar alpha_ij [m_alchem_m];

            if (timestep == m_nextAlchemTimeStep)
                {
                for (unsigned int m = 0; m < m_alchem_m; m++)
                    {
                    h_alpha.data[m*m_alchem_pitch+i].z = 0;
                    // what is this?
                    }
                }
            }

        // access diameter and charge (if needed)
        Scalar di = Scalar(0.0);
        Scalar qi = Scalar(0.0);
        if (evaluator::needsDiameter())
            di = h_diameter.data[i];
        if (evaluator::needsCharge())
            qi = h_charge.data[i];

        // initialize current particle force, potential energy, and virial to 0
        Scalar3 fi = make_scalar3(0, 0, 0);
        Scalar pei = 0.0;
        Scalar virialxxi = 0.0;
        Scalar virialxyi = 0.0;
        Scalar virialxzi = 0.0;
        Scalar virialyyi = 0.0;
        Scalar virialyzi = 0.0;
        Scalar virialzzi = 0.0;

        // loop over all of the neighbors of this particle
        const unsigned int myHead = h_head_list.data[i];
        const unsigned int size = (unsigned int)h_n_neigh.data[i];
        for (unsigned int k = 0; k < size; k++)
            {
            // access the index of this neighbor (MEM TRANSFER: 1 scalar)
            unsigned int j = h_nlist.data[myHead + k];
            assert(j < m_pdata->getN() + m_pdata->getNGhosts());

            // calculate dr_ji (MEM TRANSFER: 3 scalars / FLOPS: 3)
            Scalar3 pj = make_scalar3(h_pos.data[j].x, h_pos.data[j].y, h_pos.data[j].z);
            Scalar3 dx = pi - pj;

            // access the type of the neighbor particle (MEM TRANSFER: 1 scalar)
            unsigned int typej = __scalar_as_int(h_pos.data[j].w);
            assert(typej < m_pdata->getNTypes());

            // access diameter and charge (if needed)
            Scalar dj = Scalar(0.0);
            Scalar qj = Scalar(0.0);
            if (evaluator::needsDiameter())
                dj = h_diameter.data[j];
            if (evaluator::needsCharge())
                qj = h_charge.data[j];

            // apply periodic boundary conditions
            dx = box.minImage(dx);

            // calculate r_ij squared (FLOPS: 5)
            Scalar rsq = dot(dx, dx);

            // get parameters for this type pair
            unsigned int typpair_idx = m_typpair_idx(typei, typej);
            param_type param = h_params.data[typpair_idx];
            Scalar rcutsq = h_rcutsq.data[typpair_idx];
            Scalar ronsq = Scalar(0.0);
            if (m_shift_mode == xplor)
                ronsq = h_ronsq.data[typpair_idx];

            // design specifies that energies are shifted if
            // 1) shift mode is set to shift
            // or 2) shift mode is explor and ron > rcut
            bool energy_shift = false;
            if (m_shift_mode == shift)
                energy_shift = true;
            else if (m_shift_mode == xplor)
                {
                if (ronsq > rcutsq)
                    energy_shift = true;
                }

            if (alchemy)
                {
                // set up alchemical values for the pair
                for (unsigned int m = 0; m < m_alchem_m; m++)
                    {
                    alpha_ij[m] = Scalar(0.5) * (h_alpha.data[m*m_alchem_pitch+i].x + h_alpha.data[m*m_alchem_pitch+j].x);
                    }
                }

            // compute the force and potential energy
            Scalar force_divr = Scalar(0.0);
            Scalar pair_eng = Scalar(0.0);
            evaluator eval(rsq, rcutsq, param);

            if (alchemy)
                {
                if ((timestep == m_nextAlchemTimeStep) && (rsq < rcutsq))
                    {
                    // calculate and apply the alchemical derivaties
                    Scalar alchem_pair_energy [evaluator::alpha_M];
                    eval.evalDAlphaEnergy(alchem_pair_energy,alpha_ij,m_alchem_ext_energy);
                    for (unsigned int m = 0; m < m_alchem_m; m++)
                        {
                        h_alpha.data[m*m_alchem_pitch+i].z += Scalar(0.5) * alchem_pair_energy[m];
                        // change the size of the h_alpha to just be number of alphas?
                        }
                    }
                // apply the current alchemical parameters
                eval.AlchemParams(alpha_ij);
                }

            if (evaluator::needsDiameter())
                eval.setDiameter(di, dj);
            if (evaluator::needsCharge())
                eval.setCharge(qi, qj);

            bool evaluated = eval.evalForceAndEnergy(force_divr, pair_eng, energy_shift);

            if (evaluated)
                {
                // modify the potential for xplor shifting
                if (m_shift_mode == xplor)
                    {
                    if (rsq >= ronsq && rsq < rcutsq)
                        {
                        // Implement XPLOR smoothing (FLOPS: 16)
                        Scalar old_pair_eng = pair_eng;
                        Scalar old_force_divr = force_divr;

                        // calculate 1.0 / (xplor denominator)
                        Scalar xplor_denom_inv =
                            Scalar(1.0) / ((rcutsq - ronsq) * (rcutsq - ronsq) * (rcutsq - ronsq));

                        Scalar rsq_minus_r_cut_sq = rsq - rcutsq;
                        Scalar s = rsq_minus_r_cut_sq * rsq_minus_r_cut_sq *
                                   (rcutsq + Scalar(2.0) * rsq - Scalar(3.0) * ronsq) * xplor_denom_inv;
                        Scalar ds_dr_divr = Scalar(12.0) * (rsq - ronsq) * rsq_minus_r_cut_sq * xplor_denom_inv;

                        // make modifications to the old pair energy and force
                        pair_eng = old_pair_eng * s;
                        // note: I'm not sure why the minus sign needs to be there: my notes have a +
                        // But this is verified correct via plotting
                        force_divr = s * old_force_divr - ds_dr_divr * old_pair_eng;
                        }
                    }

                Scalar force_div2r = force_divr * Scalar(0.5);
                // add the force, potential energy and virial to the particle i
                // (FLOPS: 8)
                fi += dx*force_divr;
                pei += pair_eng * Scalar(0.5);
                if (compute_virial)
                    {
                    virialxxi += force_div2r*dx.x*dx.x;
                    virialxyi += force_div2r*dx.x*dx.y;
                    virialxzi += force_div2r*dx.x*dx.z;
                    virialyyi += force_div2r*dx.y*dx.y;
                    virialyzi += force_div2r*dx.y*dx.z;
                    virialzzi += force_div2r*dx.z*dx.z;
                    }

                // add the force to particle j if we are using the third law (MEM TRANSFER: 10 scalars / FLOPS: 8)
                // only add force to local particles
                if (third_law && j < m_pdata->getN())
                    {
                    unsigned int mem_idx = j;
                    h_force.data[mem_idx].x -= dx.x*force_divr;
                    h_force.data[mem_idx].y -= dx.y*force_divr;
                    h_force.data[mem_idx].z -= dx.z*force_divr;
                    h_force.data[mem_idx].w += pair_eng * Scalar(0.5);
                    if (compute_virial)
                        {
                        h_virial.data[0*m_virial_pitch+mem_idx] += force_div2r*dx.x*dx.x;
                        h_virial.data[1*m_virial_pitch+mem_idx] += force_div2r*dx.x*dx.y;
                        h_virial.data[2*m_virial_pitch+mem_idx] += force_div2r*dx.x*dx.z;
                        h_virial.data[3*m_virial_pitch+mem_idx] += force_div2r*dx.y*dx.y;
                        h_virial.data[4*m_virial_pitch+mem_idx] += force_div2r*dx.y*dx.z;
                        h_virial.data[5*m_virial_pitch+mem_idx] += force_div2r*dx.z*dx.z;
                        }
                    }
                }
            }

        // finally, increment the force, potential energy and virial for particle i
        unsigned int mem_idx = i;
        h_force.data[mem_idx].x += fi.x;
        h_force.data[mem_idx].y += fi.y;
        h_force.data[mem_idx].z += fi.z;
        h_force.data[mem_idx].w += pei;
        if (compute_virial)
            {
            h_virial.data[0*m_virial_pitch+mem_idx] += virialxxi;
            h_virial.data[1*m_virial_pitch+mem_idx] += virialxyi;
            h_virial.data[2*m_virial_pitch+mem_idx] += virialxzi;
            h_virial.data[3*m_virial_pitch+mem_idx] += virialyyi;
            h_virial.data[4*m_virial_pitch+mem_idx] += virialyzi;
            h_virial.data[5*m_virial_pitch+mem_idx] += virialzzi;
            }
        }

    if (m_prof) m_prof->pop();
    }

#ifdef ENABLE_MPI
/*! \param timestep Current time step
 */
template < class evaluator, bool alchemy>
CommFlags PotentialPair< evaluator, alchemy >::getRequestedCommFlags(unsigned int timestep)
    {
    CommFlags flags = CommFlags(0);

    if (evaluator::needsCharge())
        flags[comm_flag::charge] = 1;

    if (evaluator::needsDiameter())
        flags[comm_flag::diameter] = 1;

    flags |= ForceCompute::getRequestedCommFlags(timestep);

    return flags;
    }
#endif


//! function to compute the energy between two lists of particles.
//! strictly speaking tags1 and tags2 should be disjoint for the result to make any sense.
//! \param energy is the sum of the energies between all particles in tags1 and tags2, U = \sum_{i \in tags1, j \in tags2} u_{ij}.
template< class evaluator, bool alchemy>
template< class InputIterator >
inline void PotentialPair< evaluator, alchemy >::computeEnergyBetweenSets(   InputIterator first1, InputIterator last1,
                                                                    InputIterator first2, InputIterator last2,
                                                                    Scalar& energy )
    {
    // start the profile for this compute
    if (m_prof) m_prof->push(m_prof_name);

    if( first1 == last1 || first2 == last2 )
        return;

    #ifdef ENABLE_MPI
    if (m_comm)
        {
        // temporarily add tag comm flag
        CommFlags old_flags = m_comm->getFlags();
        CommFlags new_flags = old_flags;
        new_flags[comm_flag::tag] = 1;
        m_comm->setFlags(new_flags);

        // force communication
        m_comm->migrateParticles();
        m_comm->exchangeGhosts();

        // reset the old flags
        m_comm->setFlags(old_flags);
        }
    #endif

    energy = Scalar(0.0);

    ArrayHandle<Scalar4> h_pos(m_pdata->getPositions(), access_location::host, access_mode::read);
    ArrayHandle< unsigned int > h_rtags(m_pdata->getRTags(), access_location::host, access_mode::read);
    ArrayHandle<Scalar> h_diameter(m_pdata->getDiameters(), access_location::host, access_mode::read);
    ArrayHandle<Scalar> h_charge(m_pdata->getCharges(), access_location::host, access_mode::read);

    const BoxDim& box = m_pdata->getGlobalBox();
    ArrayHandle<Scalar> h_ronsq(m_ronsq, access_location::host, access_mode::read);
    ArrayHandle<Scalar> h_rcutsq(m_rcutsq, access_location::host, access_mode::read);
    ArrayHandle<param_type> h_params(m_params, access_location::host, access_mode::read);

    // for each particle in tags1
    while (first1 != last1)
        {
        unsigned int i = h_rtags.data[*first1]; first1++;
        if (i >= m_pdata->getN()) // not owned by this processor.
            continue;
        // access the particle's position and type (MEM TRANSFER: 4 scalars)
        Scalar3 pi = make_scalar3(h_pos.data[i].x, h_pos.data[i].y, h_pos.data[i].z);
        unsigned int typei = __scalar_as_int(h_pos.data[i].w);

        // sanity check
        assert(typei < m_pdata->getNTypes());

        // access diameter and charge (if needed)
        Scalar di = Scalar(0.0);
        Scalar qi = Scalar(0.0);
        if (evaluator::needsDiameter())
            di = h_diameter.data[i];
        if (evaluator::needsCharge())
            qi = h_charge.data[i];

        // loop over all particles in tags2
        for (InputIterator iter = first2; iter != last2; ++iter)
            {
            // access the index of this neighbor (MEM TRANSFER: 1 scalar)
            unsigned int j = h_rtags.data[*iter];
            if (j >= m_pdata->getN() + m_pdata->getNGhosts()) // not on this processor at all
                continue;
            // calculate dr_ji (MEM TRANSFER: 3 scalars / FLOPS: 3)
            Scalar3 pj = make_scalar3(h_pos.data[j].x, h_pos.data[j].y, h_pos.data[j].z);
            Scalar3 dx = pi - pj;

            // access the type of the neighbor particle (MEM TRANSFER: 1 scalar)
            unsigned int typej = __scalar_as_int(h_pos.data[j].w);
            assert(typej < m_pdata->getNTypes());

            // access diameter and charge (if needed)
            Scalar dj = Scalar(0.0);
            Scalar qj = Scalar(0.0);
            if (evaluator::needsDiameter())
                dj = h_diameter.data[j];
            if (evaluator::needsCharge())
                qj = h_charge.data[j];

            // apply periodic boundary conditions
            dx = box.minImage(dx);

            // calculate r_ij squared (FLOPS: 5)
            Scalar rsq = dot(dx, dx);

            // get parameters for this type pair
            unsigned int typpair_idx = m_typpair_idx(typei, typej);
            param_type param = h_params.data[typpair_idx];
            Scalar rcutsq = h_rcutsq.data[typpair_idx];
            Scalar ronsq = Scalar(0.0);
            if (m_shift_mode == xplor)
                ronsq = h_ronsq.data[typpair_idx];

            // design specifies that energies are shifted if
            // 1) shift mode is set to shift
            // or 2) shift mode is explor and ron > rcut
            bool energy_shift = false;
            if (m_shift_mode == shift)
                energy_shift = true;
            else if (m_shift_mode == xplor)
                {
                if (ronsq > rcutsq)
                    energy_shift = true;
                }

            // compute the force and potential energy
            Scalar force_divr = Scalar(0.0);
            Scalar pair_eng = Scalar(0.0);
            evaluator eval(rsq, rcutsq, param);
            if (evaluator::needsDiameter())
                eval.setDiameter(di, dj);
            if (evaluator::needsCharge())
                eval.setCharge(qi, qj);

            bool evaluated = eval.evalForceAndEnergy(force_divr, pair_eng, energy_shift);

            if (evaluated)
                {
                // modify the potential for xplor shifting
                if (m_shift_mode == xplor)
                    {
                    if (rsq >= ronsq && rsq < rcutsq)
                        {
                        // Implement XPLOR smoothing (FLOPS: 16)
                        Scalar old_pair_eng = pair_eng;
                        Scalar old_force_divr = force_divr;

                        // calculate 1.0 / (xplor denominator)
                        Scalar xplor_denom_inv =
                            Scalar(1.0) / ((rcutsq - ronsq) * (rcutsq - ronsq) * (rcutsq - ronsq));

                        Scalar rsq_minus_r_cut_sq = rsq - rcutsq;
                        Scalar s = rsq_minus_r_cut_sq * rsq_minus_r_cut_sq *
                                   (rcutsq + Scalar(2.0) * rsq - Scalar(3.0) * ronsq) * xplor_denom_inv;
                        Scalar ds_dr_divr = Scalar(12.0) * (rsq - ronsq) * rsq_minus_r_cut_sq * xplor_denom_inv;

                        // make modifications to the old pair energy and force
                        pair_eng = old_pair_eng * s;
                        // note: I'm not sure why the minus sign needs to be there: my notes have a +
                        // But this is verified correct via plotting
                        force_divr = s * old_force_divr - ds_dr_divr * old_pair_eng;
                        }
                    }
                energy += pair_eng;
                }
            }
        }
    #ifdef ENABLE_MPI
    if (this->m_pdata->getDomainDecomposition())
        {
        MPI_Allreduce(MPI_IN_PLACE, &energy, 1, MPI_HOOMD_SCALAR, MPI_SUM, m_exec_conf->getMPICommunicator());
        }
    #endif

    if (m_prof) m_prof->pop();
    }

//! Calculates the energy between two lists of particles.
template < class evaluator, bool alchemy >
Scalar PotentialPair< evaluator, alchemy >::computeEnergyBetweenSetsPythonList(  pybind11::array_t<int, pybind11::array::c_style> tags1,
                                                                        pybind11::array_t<int, pybind11::array::c_style> tags2 )
    {
    Scalar eng = 0.0;
    if (tags1.ndim() != 1)
        throw std::domain_error("error: ndim != 2");
    unsigned int* itags1 = (unsigned int*)tags1.mutable_data();

    if (tags2.ndim() != 1)
        throw std::domain_error("error: ndim != 2");
    unsigned int* itags2 = (unsigned int*)tags2.mutable_data();
    computeEnergyBetweenSets(   itags1, itags1 + tags1.size(),
                                itags2, itags2 + tags2.size(),
                                eng);
    return eng;
    }

/*! \returns a numpy array that wraps the alchem data element.
    The raw data is referenced by the numpy array, modifications to the numpy array will modify the information
*/

template < class evaluator, bool alchemy >
pybind11::object PotentialPair< evaluator, alchemy >::getAlchemNP()
    {
    if (alchemy)
        {
        ArrayHandle<Scalar3> h_alchem(m_alchem, access_location::host, access_mode::readwrite);

        std::vector<intp> dims(3);
        dims[0] = m_pdata->getMaxN();
        dims[1] = evaluator::alpha_M;
        dims[2] = 3;
        return pybind11::object(num_util::makeNumFromData((Scalar*)&h_alchem.data[0], dims),false);
        }
    else std::throw('')
    }

template < class evaluator, bool alchemy >
Scalar PotentialPair< evaluator, alchemy >::getAlchemExtEnergy(unsigned int m)
    {
    return m_alchem_ext_energy[m]/m_pdata->getN();
        }


//! Export this pair potential to python
/*! \param name Name of the class in the exported python module
    \tparam T Class type to export. \b Must be an instantiated PotentialPair class template.
*/
template < class T > void export_PotentialPair(pybind11::module& m, const std::string& name)
    {
    pybind11::class_<T, ForceCompute, std::shared_ptr<T> > potentialpair(m, name.c_str());
    potentialpair.def(pybind11::init< std::shared_ptr<SystemDefinition>, std::shared_ptr<NeighborList>, const std::string& >())
        .def("setParams", &T::setParamsPython)
        .def("getParams", &T::getParams)
        .def("setRCut", &T::setRCutPython)
        .def("getRCut", &T::getRCut)
        .def("setROn", &T::setROnPython)
        .def("getROn", &T::getROn)
        .def_property("mode", &T::getShiftMode, &T::setShiftModePython)
        .def("computeEnergyBetweenSets", &T::computeEnergyBetweenSetsPythonList)
        .def("slotWriteGSDShapeSpec", &T::slotWriteGSDShapeSpec)
        .def("connectGSDShapeSpec", &T::connectGSDShapeSpec)
        .def("getAlchemNP", &T::getAlchemNP) //how to add if here?
    ;
    }


#endif // __POTENTIAL_PAIR_H__<|MERGE_RESOLUTION|>--- conflicted
+++ resolved
@@ -236,8 +236,8 @@
         std::string m_prof_name;                    //!< Cached profiler name
         std::string m_log_name;                     //!< Cached log name
 
-<<<<<<< HEAD
         // alchemy related members
+        // TODO: Alchemy: Update to v3 api
         std::bitset<evaluator::num_alch_parameters> m_alch_param_flags;
         bool pre_alch_step; //!< Flag for if alchemical forces need computing on this timestep
         // TODO: alternatively could keep track of n and use with timestep?
@@ -245,13 +245,11 @@
         Scalar m_alchem_ext_energy[evaluator::alpha_M];    //!< External Energy of Alchemical Parameters
         unsigned int m_nextAlchemTimeStep;          //!< Next alchemical time step
 
-=======
         /// Track whether we have attached to the Simulation object
         bool m_attached = true;
 
         /// r_cut (not squared) given to the neighbor list
         std::shared_ptr<GlobalArray<Scalar>> m_r_cut_nlist;
->>>>>>> 8be324b3
 
         //! Actually compute the forces
         virtual void computeForces(unsigned int timestep);
@@ -412,15 +410,11 @@
     {
     m_exec_conf->msg->notice(5) << "Destroying PotentialPair<" << evaluator::getName() << ">" << std::endl;
 
-<<<<<<< HEAD
     m_pdata->getNumTypesChangeSignal().template disconnect<PotentialPair<evaluator, alchemy>, &PotentialPair<evaluator, alchemy>::slotNumTypesChange>(this);
-=======
-    m_pdata->getNumTypesChangeSignal().template disconnect<PotentialPair<evaluator>, &PotentialPair<evaluator>::slotNumTypesChange>(this);
     if (m_attached)
         {
         m_nlist->removeRCutMatrix(m_r_cut_nlist);
         }
->>>>>>> 8be324b3
     }
 
 /*! \param typ1 First type index in the pair
@@ -533,11 +527,7 @@
     h_ronsq.data[m_typpair_idx(typ2, typ1)] = ron * ron;
     }
 
-<<<<<<< HEAD
-template < class evaluator, bool alchemy >
-void PotentialPair< evaluator, alchemy >::connectGSDShapeSpec(std::shared_ptr<GSDDumpWriter> writer)
-=======
-template< class evaluator >
+template < class evaluator, bool alchemy >
 Scalar PotentialPair< evaluator >::getROn(pybind11::tuple types)
     {
     auto typ1 = m_pdata->getTypeByName(types[0].cast<std::string>());
@@ -548,7 +538,7 @@
     return sqrt(h_ronsq.data[m_typpair_idx(typ1, typ2)]);
     }
 
-template< class evaluator >
+template < class evaluator, bool alchemy >
 void PotentialPair< evaluator >::setROnPython(pybind11::tuple types,
                                               Scalar r_on)
     {
@@ -557,9 +547,8 @@
     setRon(typ1, typ2, r_on);
     }
 
-template <class evaluator>
-void PotentialPair<evaluator>::connectGSDShapeSpec(std::shared_ptr<GSDDumpWriter> writer)
->>>>>>> 8be324b3
+template < class evaluator, bool alchemy >
+void PotentialPair< evaluator, alchemy >::connectGSDShapeSpec(std::shared_ptr<GSDDumpWriter> writer)
     {
     typedef hoomd::detail::SharedSignalSlot<int(gsd_handle&)> SlotType;
     auto func = std::bind(&PotentialPair<evaluator, alchemy>::slotWriteGSDShapeSpec, this, std::placeholders::_1);
