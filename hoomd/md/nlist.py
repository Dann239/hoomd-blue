--- conflicted
+++ resolved
@@ -1,50 +1,6 @@
 # Copyright (c) 2009-2019 The Regents of the University of Michigan
-<<<<<<< HEAD
-# This file is part of the HOOMD-blue project, released under the BSD 3-Clause License.
-
-# Maintainer: joaander
-
-R""" Neighbor list acceleration structures.
-
-Neighbor lists accelerate pair force calculation by maintaining a list of particles within a cutoff radius.
-Multiple pair forces can utilize the same neighbor list. Neighbors are included using a pairwise cutoff
-:math:`r_\mathrm{cut}(i,j)` that is the maximum of all :math:`r_\mathrm{cut}(i,j)` set for the pair forces attached
-to the list.
-
-Multiple neighbor lists can be created to accelerate simulations where there is significant disparity in
-:math:`r_\mathrm{cut}(i,j)` between pair potentials. If one pair force has a cutoff radius much smaller than
-another pair force, the pair force calculation for the short cutoff will be slowed down considerably because many
-particles in the neighbor list will have to be read and skipped because they lie outside the shorter cutoff.
-
-The simplest way to build a neighbor list is :math:`O(N^2)`: each particle loops over all other particles and only
-includes those within the neighbor list cutoff. This algorithm is no longer implemented in HOOMD-blue because it is
-slow and inefficient. Instead, three accelerated algorithms based on cell lists and bounding volume hierarchy trees
-are implemented. The cell list implementation is usually fastest when the cutoff radius is similar between all pair forces
-(smaller than 2:1 ratio). The stencil implementation is a different variant of the cell list, and its main use is when a
-cell list would be faster than a tree but memory demands are too big. The tree implementation is faster when there is
-large size disparity, but its performance has been improved to be only slightly slower than the cell list for many use
-cases. Because the performance of these algorithms depends on your system and hardware, you should carefully test which
-option is fastest for your simulation.
-
-Particles can be excluded from the neighbor list based on certain criteria. Setting :math:`r_\mathrm{cut}(i,j) \le 0`
-will exclude this cross interaction from the neighbor list on build time. Particles can also be excluded by topology
-or for belonging to the same rigid body (see ``nlist.reset_exclusions``). To support molecular structures,
-the body flag can also be used to exclude particles that are not part of a rigid structure. All particles with
-positive values of the body flag are considered part of a rigid body (see :py:class:`hoomd.md.constrain.rigid`),
-while the default value of -1 indicates that a particle is free. Any other negative value of the body flag indicates
-that the particles are part of a floppy body; such particles are integrated
-separately, but are automatically excluded from the neighbor list as well.
-
-Examples::
-
-    nl_c = nlist.cell(check_period=1)
-    nl_t = nlist.tree(r_buff = 0.8)
-    lj1 = pair.lj(r_cut = 3.0, nlist=nl_c)
-    lj2 = pair.lj(r_cut = 10.0, nlist=nl_t)
-=======
 # This file is part of the HOOMD-blue project, released under the BSD 3-Clause
 # License.
->>>>>>> d5d513db
 
 r"""Neighbor list acceleration structures.
 
@@ -59,26 +15,11 @@
 from hoomd import _hoomd
 from hoomd.md import _md
 import hoomd
-<<<<<<< HEAD
-from hoomd.typeconverter import OnlyFrom
-from hoomd.parameterdicts import ParameterDict
-from hoomd.operation import _HOOMDBaseObject
-from hoomd.logging import log
-
-
-class nlist:
-    pass
-
-
-class _NList(_HOOMDBaseObject):
-    R""" Base class neighbor list.
-=======
 from hoomd.data.typeconverter import OnlyFrom
 from hoomd.data.parameterdicts import ParameterDict
 from hoomd.operation import _HOOMDBaseObject
 from hoomd.logging import log
 
->>>>>>> d5d513db
 
 class nlist:
     """Obsolete parent class for neighbor list objects.
@@ -168,28 +109,6 @@
 
     @log
     def shortest_rebuild(self):
-<<<<<<< HEAD
-        R""" Query the maximum possible check_period.
-
-        :py:meth:`query_update_period` examines the counts of nlist rebuilds
-        during the previous ```hoomd.run```.  It returns ``s-1``, where
-        *s* is the smallest update period experienced during that time.  Use it
-        after a medium-length warm up run with *check_period=1* to determine
-        what check_period to set for production runs.
-
-        Warning:
-            If the previous ```hoomd.run``` was short, insufficient
-            sampling may cause the queried update period to be large enough to
-            result in dangerous builds during longer runs. Unless you use a
-            really long warm up run, subtract an additional 1 from this when you
-            set check_period for additional safety.
-
-        """
-        if not self.is_attached():
-            return None
-        else:
-            return self._cpp_obj.getSmallestRebuild() - 1
-=======
         """int: The shortest period between neighbor list rebuilds.
 
         `shortest_rebuild` is the smallest number of time steps between neighbor
@@ -199,7 +118,6 @@
             return None
         else:
             return self._cpp_obj.getSmallestRebuild()
->>>>>>> d5d513db
 
     # TODO need to add tuning Updater for NList
 
@@ -212,48 +130,6 @@
     pass
 
 
-<<<<<<< HEAD
-class Cell(_NList):
-    R""" Cell list based neighbor list
-
-    Args:
-        buffer (float):  Buffer width.
-        exclusions (tuple): ...
-        rebuild_check_delay (int): How often to attempt to rebuild the neighbor
-            list.
-        diameter_shift (bool): ...
-        check_dist (bool): Flag to enable / disable distance checking.
-        max_diameter (float): The maximum diameter a particle will achieve, only
-            used in conjunction with slj diameter shifting.
-        deterministic (bool): When True, enable deterministic runs on the GPU by
-            sorting the cell list.
-
-    :py:class:`Cell` creates a cell list based neighbor list object to which
-    pair potentials can be attached for computing non-bonded pairwise
-    interactions. Cell listing allows for *O(N)* construction of the neighbor
-    list. Particles are first spatially sorted into cells based on the largest
-    pairwise cutoff radius attached to this instance of the neighbor list.
-    Particles then query their adjacent cells, and neighbors are included based
-    on pairwise cutoffs. This method is very efficient for systems with nearly
-    monodisperse cutoffs, but performance degrades for large cutoff radius
-    asymmetries due to the significantly increased number of particles per cell.
-
-    Use base class methods to change parameters ``set_params``,
-    reset the exclusion list (``reset_exclusions``) or tune
-    *r_buff* ``nlist.tune``).
-
-    Examples::
-
-        nl_c = nlist.cell(rebuild_check_delay = 1)
-        nl_c.buffer = 0.5
-        nl_c.exclusions = tuple();
-
-    Note:
-        *max_diameter* should only be set when slj diameter shifting is required
-            by a pair potential. Currently, slj is the only pair potential
-            requiring this shifting, and setting *d_max* for other potentials
-            may lead to significantly degraded performance or incorrect results.
-=======
 class Cell(NList):
     r"""Cell list based neighbor list
 
@@ -284,7 +160,6 @@
     Attributes:
         deterministic (bool): When `True`, sort neighbors to help provide
             deterministic simulation runs.
->>>>>>> d5d513db
     """
 
     def __init__(self, buffer=0.4, exclusions=('bond',), rebuild_check_delay=1,
@@ -297,29 +172,13 @@
         self._param_dict.update(
             ParameterDict(deterministic=bool(deterministic)))
 
-<<<<<<< HEAD
-    def attach(self, simulation):
-        if not simulation.device.cpp_exec_conf.isCUDAEnabled():
-=======
     def _attach(self):
         if isinstance(self._simulation.device, hoomd.device.CPU):
->>>>>>> d5d513db
             cell_cls = _hoomd.CellList
             nlist_cls = _md.NeighborListBinned
         else:
             cell_cls = _hoomd.CellListGPU
             nlist_cls = _md.NeighborListGPUBinned
-<<<<<<< HEAD
-        self._cpp_cell = cell_cls(simulation.state._cpp_sys_def)
-        # TODO remove 0.0 (r_cut) from constructor
-        self._cpp_obj = nlist_cls(simulation.state._cpp_sys_def, 0.0,
-                                  self.buffer, self._cpp_cell)
-        super().attach(simulation)
-
-    def detach(self):
-        del self._cpp_cell
-        super().detach()
-=======
         self._cpp_cell = cell_cls(self._simulation.state._cpp_sys_def)
         # TODO remove 0.0 (r_cut) from constructor
         self._cpp_obj = nlist_cls(self._simulation.state._cpp_sys_def, 0.0,
@@ -329,7 +188,6 @@
     def _detach(self):
         del self._cpp_cell
         super()._detach()
->>>>>>> d5d513db
 
 
 class stencil(nlist):
@@ -379,22 +237,6 @@
         significantly degraded performance or incorrect results.
     """
     def __init__(self, r_buff=0.4, check_period=1, d_max=None, dist_check=True, cell_width=None, name=None, deterministic=False):
-<<<<<<< HEAD
-        # register the citation
-        c = hoomd.cite.article(cite_key='howard2016',
-                         author=['M P Howard', 'J A Anderson', 'A Nikoubashman', 'S C Glotzer', 'A Z Panagiotopoulos'],
-                         title='Efficient neighbor list calculation for molecular simulation of colloidal systems using graphics processing units',
-                         journal='Computer Physics Communications',
-                         volume=203,
-                         pages='45--52',
-                         month='Mar',
-                         year='2016',
-                         doi='10.1016/j.cpc.2016.02.003',
-                         feature='stenciled neighbor lists')
-        hoomd.cite._ensure_global_bib().add(c)
-
-=======
->>>>>>> d5d513db
         nlist.__init__(self)
 
         if name is None:
@@ -555,33 +397,6 @@
 
     """
     def __init__(self, r_buff=0.4, check_period=1, d_max=None, dist_check=True, name=None):
-<<<<<<< HEAD
-
-        # register the citation
-        c1 = hoomd.cite.article(cite_key='howard2016',
-                         author=['M P Howard', 'J A Anderson', 'A Nikoubashman', 'S C Glotzer', 'A Z Panagiotopoulos'],
-                         title='Efficient neighbor list calculation for molecular simulation of colloidal systems using graphics processing units',
-                         journal='Computer Physics Communications',
-                         volume=203,
-                         pages='45--52',
-                         month='Mar',
-                         year='2016',
-                         doi='10.1016/j.cpc.2016.02.003',
-                         feature='tree neighbor lists')
-        c2 = hoomd.cite.article(cite_key='howard2019',
-                         author=['M P Howard', 'A Statt', 'F Madutsa', 'T M Truskett', 'A Z Panagiotopoulos'],
-                         title='Quantized bounding volume hierarchies for neighbor search in molecular simulations on graphics processing units',
-                         journal='Computational Materials Science',
-                         volume=164,
-                         pages='139--146',
-                         month='Jun',
-                         year='2019',
-                         doi='10.1016/j.commatsci.2019.04.004',
-                         feature='tree neighbor lists')
-        hoomd.cite._ensure_global_bib().add((c1,c2))
-
-=======
->>>>>>> d5d513db
         nlist.__init__(self)
 
         # create the C++ mirror class
