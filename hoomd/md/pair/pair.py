--- conflicted
+++ resolved
@@ -97,26 +97,16 @@
 
     .. py:attribute:: r_cut
 
-<<<<<<< HEAD
         *r_cut* :math:`[\mathrm{length}]`, *optional*: defaults to the
-        value ``r_cut`` specified on construction.
-=======
-        *r_cut* (in distance units), *optional*: defaults to the value
-        ``default_r_cut`` specified on construction.
->>>>>>> 85408a03
+            value ``default_r_cut`` specified on construction.
 
         Type: `TypeParameter` [`tuple` [``particle_type``, ``particle_type``],
         `float`])
 
     .. py:attribute:: r_on
 
-<<<<<<< HEAD
         *r_on* :math:`[\mathrm{length}]`,  *optional*: defaults to the
-         value ``r_on`` specified on construction.
-=======
-        *r_on* (in distance units),  *optional*: defaults to the value
-        ``default_r_on`` specified on construction.
->>>>>>> 85408a03
+         value ``default_r_on`` specified on construction.
 
         Type: `TypeParameter` [`tuple` [``particle_type``, ``particle_type``],
         `float`])
@@ -229,13 +219,8 @@
 
     Args:
         nlist (`hoomd.md.nlist.NList`): Neighbor list.
-<<<<<<< HEAD
-        r_cut (float): Default cutoff radius :math:`[\mathrm{length}]`.
-        r_on (float): Default turn-on radius :math:`[\mathrm{length}]`.
-=======
-        default_r_cut (float): Default cutoff radius (in distance units).
-        default_r_on (float): Default turn-on radius (in distance units).
->>>>>>> 85408a03
+        default_r_cut (float): Default cutoff radius :math:`[\mathrm{length}]`.
+        default_r_on (float): Default turn-on radius :math:`[\mathrm{length}]`.
         mode (str): Energy shifting/smoothing mode.
 
     `LJ` specifies that a Lennard-Jones pair potential should be
@@ -288,13 +273,8 @@
 
     Args:
         nlist (`hoomd.md.nlist.NList`): Neighbor list.
-<<<<<<< HEAD
-        r_cut (float): Default cutoff radius :math:`[\mathrm{length}]`.
-        r_on (float): Default turn-on radius :math:`[\mathrm{length}]`.
-=======
-        default_r_cut (float): Default cutoff radius (in distance units).
-        default_r_on (float): Default turn-on radius (in distance units).
->>>>>>> 85408a03
+        default_r_cut (float): Default cutoff radius :math:`[\mathrm{length}]`.
+        default_r_on (float): Default turn-on radius :math:`[\mathrm{length}]`.
         mode (str): Energy shifting/smoothing mode.
 
     `Gauss` specifies that a Gaussian pair potential should be applied
@@ -348,13 +328,8 @@
 
     Args:
         nlist (`hoomd.md.nlist.NList`): Neighbor list.
-<<<<<<< HEAD
-        r_cut (float): Default cutoff radius :math:`[\mathrm{length}]`.
-        r_on (float): Default turn-on radius :math:`[\mathrm{length}]`.
-=======
-        default_r_cut (float): Default cutoff radius (in distance units).
-        default_r_on (float): Default turn-on radius (in distance units).
->>>>>>> 85408a03
+        default_r_cut (float): Default cutoff radius :math:`[\mathrm{length}]`.
+        default_r_on (float): Default turn-on radius :math:`[\mathrm{length}]`.
         mode (str): Energy shifting mode.
 
     `SLJ` specifies that a shifted Lennard-Jones type pair potential
@@ -441,13 +416,8 @@
 
     Args:
         nlist (`hoomd.md.nlist.NList`): Neighbor list.
-<<<<<<< HEAD
-        r_cut (float): Default cutoff radius :math:`[\mathrm{length}]`.
-        r_on (float): Default turn-on radius :math:`[\mathrm{length}]`.
-=======
-        default_r_cut (float): Default cutoff radius (in distance units).
-        default_r_on (float): Default turn-on radius (in distance units).
->>>>>>> 85408a03
+        default_r_cut (float): Default cutoff radius :math:`[\mathrm{length}]`.
+        default_r_on (float): Default turn-on radius :math:`[\mathrm{length}]`.
         mode (str): Energy shifting/smoothing mode.
 
     `Yukawa` specifies that a Yukawa pair potential should be applied between
@@ -500,13 +470,8 @@
 
     Args:
         nlist (`hoomd.md.nlist.NList`): Neighbor list.
-<<<<<<< HEAD
-        r_cut (float): Default cutoff radius :math:`[\mathrm{length}]`.
-        r_on (float): Default turn-on radius :math:`[\mathrm{length}]`.
-=======
-        default_r_cut (float): Default cutoff radius (in distance units).
-        default_r_on (float): Default turn-on radius (in distance units).
->>>>>>> 85408a03
+        default_r_cut (float): Default cutoff radius :math:`[\mathrm{length}]`.
+        default_r_on (float): Default turn-on radius :math:`[\mathrm{length}]`.
 
     `Ewald` specifies that a Ewald pair potential should be applied between
     every non-excluded particle pair in the simulation.
@@ -566,13 +531,8 @@
 
     Args:
         nlist (`hoomd.md.nlist.NList`): Neighbor list.
-<<<<<<< HEAD
-        r_cut (float): Default cutoff radius :math:`[\mathrm{length}]`.
-        r_on (float): Default turn-on radius :math:`[\mathrm{length}]`.
-=======
-        default_r_cut (float): Default cutoff radius (in distance units).
-        default_r_on (float): Default turn-on radius (in distance units).
->>>>>>> 85408a03
+        default_r_cut (float): Default cutoff radius :math:`[\mathrm{length}]`.
+        default_r_on (float): Default turn-on radius :math:`[\mathrm{length}]`.
         mode (str): Energy shifting/smoothing mode.
 
     `Morse` specifies that a Morse pair potential should be applied between
@@ -629,15 +589,9 @@
     Args:
         nlist (`hoomd.md.nlist.NList`): Neighbor list
         kT (`hoomd.variant` or `float`): Temperature of
-<<<<<<< HEAD
-          thermostat :math:`[\mathrm{energy}]`.
-        r_cut (float): Default cutoff radius :math:`[\mathrm{length}]`.
-        r_on (float): Default turn-on radius :math:`[\mathrm{length}]`.
-=======
-          thermostat (in energy units).
-        default_r_cut (float): Default cutoff radius (in distance units).
-        default_r_on (float): Default turn-on radius (in distance units).
->>>>>>> 85408a03
+            thermostat :math:`[\mathrm{energy}]`.
+        default_r_cut (float): Default cutoff radius :math:`[\mathrm{length}]`.
+        default_r_on (float): Default turn-on radius :math:`[\mathrm{length}]`.
 
     `DPD` specifies that a DPD pair force should be applied between every
     non-excluded particle pair in the simulation, including an interaction
@@ -740,13 +694,8 @@
 
     Args:
         nlist (`hoomd.md.nlist.NList`): Neighbor list.
-<<<<<<< HEAD
-        r_cut (float): Default cutoff radius :math:`[\mathrm{length}]`.
-        r_on (float): Default turn-on radius :math:`[\mathrm{length}]`.
-=======
-        default_r_cut (float): Default cutoff radius (in distance units).
-        default_r_on (float): Default turn-on radius (in distance units).
->>>>>>> 85408a03
+        default_r_cut (float): Default cutoff radius :math:`[\mathrm{length}]`.
+        default_r_on (float): Default turn-on radius :math:`[\mathrm{length}]`.
 
     `DPDConservative` specifies the conservative part of the DPD pair potential
     should be applied between every non-excluded particle pair in the
@@ -802,15 +751,9 @@
     Args:
         nlist (`hoomd.md.nlist.NList`): Neighbor list.
         kT (`hoomd.variant` or `float`): Temperature of
-<<<<<<< HEAD
             thermostat :math:`[\mathrm{energy}]`.
-        r_cut (float): Default cutoff radius :math:`[\mathrm{length}]`.
-        r_on (float): Default turn-on radius :math:`[\mathrm{length}]`.
-=======
-            thermostat (in energy units).
-        default_r_cut (float): Default cutoff radius (in distance units).
-        default_r_on (float): Default turn-on radius (in distance units).
->>>>>>> 85408a03
+        default_r_cut (float): Default cutoff radius :math:`[\mathrm{length}]`.
+        default_r_on (float): Default turn-on radius :math:`[\mathrm{length}]`.
         mode (str): Energy shifting mode.
 
     `DPDLJ` specifies that a DPD thermostat and a Lennard-Jones pair potential
@@ -935,14 +878,9 @@
 
     Args:
         nlist (`hoomd.md.nlist.NList`): Neighbor list.
-<<<<<<< HEAD
-        r_cut (float): Default cutoff radius :math:`[\mathrm{length}]`.
-        r_on (float): Default turn-on radius :math:`[\mathrm{length}]`.
+        default_r_cut (float): Default cutoff radius :math:`[\mathrm{length}]`.
+        default_r_on (float): Default turn-on radius :math:`[\mathrm{length}]`.
         mode (str): Energy shifting/smoothing mode.
-=======
-        default_r_cut (float): Default cutoff radius (in distance units).
-        default_r_on (float): Default turn-on radius (in distance units).
->>>>>>> 85408a03
 
     `ForceShiftedLJ` specifies that a modified Lennard-Jones pair force should
     be applied between non-excluded particle pair in the simulation. The force
@@ -1007,13 +945,8 @@
 
     Args:
         nlist (`hoomd.md.nlist.NList`): Neighbor list.
-<<<<<<< HEAD
-        r_cut (float): Default cutoff radius :math:`[\mathrm{length}]`.
-        r_on (float): Default turn-on radius :math:`[\mathrm{length}]`.
-=======
-        default_r_cut (float): Default cutoff radius (in distance units).
-        default_r_on (float): Default turn-on radius (in distance units).
->>>>>>> 85408a03
+        default_r_cut (float): Default cutoff radius :math:`[\mathrm{length}]`.
+        default_r_on (float): Default turn-on radius :math:`[\mathrm{length}]`.
         mode (str): Energy shifting/smoothing mode.
 
     `Moliere` specifies that a Moliere type pair potential should be applied
@@ -1093,13 +1026,8 @@
 
     Args:
         nlist (`hoomd.md.nlist.NList`): Neighbor list.
-<<<<<<< HEAD
-        r_cut (float): Default cutoff radius :math:`[\mathrm{length}]`.
-        r_on (float): Default turn-on radius :math:`[\mathrm{length}]`.
-=======
-        default_r_cut (float): Default cutoff radius (in distance units).
-        default_r_on (float): Default turn-on radius (in distance units).
->>>>>>> 85408a03
+        default_r_cut (float): Default cutoff radius :math:`[\mathrm{length}]`.
+        default_r_on (float): Default turn-on radius :math:`[\mathrm{length}]`.
 
     `ZBL` specifies that a Ziegler-Biersack-Littmark pair potential
     should be applied between every non-excluded particle pair in the
@@ -1178,13 +1106,8 @@
 
     Args:
         nlist (`hoomd.md.nlist.NList`): Neighbor list
-<<<<<<< HEAD
-        r_cut (float): Default cutoff radius :math:`[\mathrm{length}]`.
-        r_on (float): Default turn-on radius :math:`[\mathrm{length}]`.
-=======
-        default_r_cut (float): Default cutoff radius (in distance units).
-        default_r_on (float): Default turn-on radius (in distance units).
->>>>>>> 85408a03
+        default_r_cut (float): Default cutoff radius :math:`[\mathrm{length}]`.
+        default_r_on (float): Default turn-on radius :math:`[\mathrm{length}]`.
         mode (str): Energy shifting/smoothing mode.
 
     `Mie` specifies that a Mie pair potential should be applied between every
@@ -1251,13 +1174,8 @@
 
     Args:
         nlist (`hoomd.md.nlist.NList`): Neighbor list.
-<<<<<<< HEAD
-        r_cut (float): Default cutoff radius :math:`[\mathrm{length}]`.
-        r_on (float): Default turn-on radius :math:`[\mathrm{length}]`.
-=======
-        default_r_cut (float): Default cutoff radius (in distance units).
-        default_r_on (float): Default turn-on radius (in distance units).
->>>>>>> 85408a03
+        default_r_cut (float): Default cutoff radius :math:`[\mathrm{length}]`.
+        default_r_on (float): Default turn-on radius :math:`[\mathrm{length}]`.
         mode (str): Energy shifting/smoothing mode.
 
     `ReactionField` specifies that an Onsager reaction field pair potential
@@ -1332,15 +1250,10 @@
     r"""DLVO colloidal interaction.
 
     Args:
-<<<<<<< HEAD
-        r_cut (float): Default cutoff radius :math:`[\mathrm{length}]`.
-=======
->>>>>>> 85408a03
         nlist (`hoomd.md.nlist.NList`): Neighbor list.
-        default_r_cut (float): Default cutoff radius (in distance units).
+        default_r_cut (float): Default cutoff radius :math:`[\mathrm{length}]`.
+        default_r_on (float): Default turn-on radius :math:`[\mathrm{length}]`.
         name (str): Name of the force instance.
-        d_max (float): Maximum diameter particles in the simulation will have
-          :math:`[\mathrm{length}]`.
         mode (str): Energy shifting mode.
 
     `DLVO` specifies that a DLVO dispersion and electrostatic interaction
@@ -1425,13 +1338,8 @@
 
     Args:
         nlist (`hoomd.md.nlist.NList`): Neighbor list.
-<<<<<<< HEAD
-        r_cut (float): Default cutoff radius :math:`[\mathrm{length}]`.
-        r_on (float): Default turn-on radius :math:`[\mathrm{length}]`.
-=======
-        default_r_cut (float): Default cutoff radius (in distance units).
-        default_r_on (float): Default turn-on radius (in distance units).
->>>>>>> 85408a03
+        default_r_cut (float): Default cutoff radius :math:`[\mathrm{length}]`.
+        default_r_on (float): Default turn-on radius :math:`[\mathrm{length}]`.
         mode (str): Energy shifting/smoothing mode.
 
     `Buckingham` specifies that a Buckingham pair potential should be applied
@@ -1485,13 +1393,8 @@
 
     Args:
         nlist (`hoomd.md.nlist.NList`): Neighbor list.
-<<<<<<< HEAD
-        r_cut (float): Default cutoff radius :math:`[\mathrm{length}]`.
-        r_on (float): Default turn-on radius :math:`[\mathrm{length}]`.
-=======
-        default_r_cut (float): Default cutoff radius (in distance units).
-        default_r_on (float): Default turn-on radius (in distance units).
->>>>>>> 85408a03
+        default_r_cut (float): Default cutoff radius :math:`[\mathrm{length}]`.
+        default_r_on (float): Default turn-on radius :math:`[\mathrm{length}]`.
         mode (str): Energy shifting/smoothing mode.
 
     `LJ1208` specifies that a Lennard-Jones 12-8 pair potential should be
@@ -1545,13 +1448,8 @@
 
     Args:
         nlist (`hoomd.md.nlist.NList`): Neighbor list.
-<<<<<<< HEAD
-        r_cut (float): Default cutoff radius :math:`[\mathrm{length}]`.
-        r_on (float): Default turn-on radius :math:`[\mathrm{length}]`.
-=======
-        default_r_cut (float): Default cutoff radius (in distance units).
-        default_r_on (float): Default turn-on radius (in distance units).
->>>>>>> 85408a03
+        default_r_cut (float): Default cutoff radius :math:`[\mathrm{length}]`.
+        default_r_on (float): Default turn-on radius :math:`[\mathrm{length}]`.
         mode (str): Energy shifting/smoothing mode.
 
     `LJ0804` specifies that a Lennard-Jones 8-4 pair potential should be
@@ -1606,13 +1504,8 @@
 
     Args:
         nlist (`hoomd.md.nlist.NList`): Neighbor list.
-<<<<<<< HEAD
-        r_cut (float): Default cutoff radius :math:`[\mathrm{length}]`.
-        r_on (float): Default turn-on radius :math:`[\mathrm{length}]`.
-=======
-        default_r_cut (float): Default cutoff radius (in distance units).
-        default_r_on (float): Default turn-on radius (in distance units).
->>>>>>> 85408a03
+        default_r_cut (float): Default cutoff radius :math:`[\mathrm{length}]`.
+        default_r_on (float): Default turn-on radius :math:`[\mathrm{length}]`.
         mode (str): Energy shifting/smoothing mode.
 
     `Fourier` specifies that a Fourier pair potential should be applied between
@@ -1680,14 +1573,9 @@
 
     Args:
         nlist (:py:mod:`hoomd.md.nlist.NList`): Neighbor list.
-<<<<<<< HEAD
-        r_cut (float): Default cutoff radius :math:`[\mathrm{length}]`.
-        r_on (float): Default turn-on radius :math:`[\mathrm{length}]`.
-=======
-        default_r_cut (float): Default cutoff radius (in distance units).
-        default_r_on (float): Default turn-on radius (in distance units).
+        default_r_cut (float): Default cutoff radius :math:`[\mathrm{length}]`.
+        default_r_on (float): Default turn-on radius :math:`[\mathrm{length}]`.
         mode (str): Energy shifting/smoothing mode.
->>>>>>> 85408a03
 
     `OPP` specifies that an oscillating pair potential should be applied between
     every non-excluded particle pair in the simulation. The OPP potential can
