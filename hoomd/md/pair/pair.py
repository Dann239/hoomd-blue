--- conflicted
+++ resolved
@@ -105,13 +105,8 @@
 
     .. py:attribute:: r_on
 
-<<<<<<< HEAD
-        *r_on* :math:`[\mathrm{length}]`, *optional*: defaults to the
-        value ``r_on`` specified on construction
-=======
-        *r_on* (in distance units),  *optional*: defaults to the value ``r_on``
-        specified on construction.
->>>>>>> d544a000
+        *r_on* :math:`[\mathrm{length}]`,  *optional*: defaults to the
+         value ``r_on`` specified on construction.
 
         Type: `TypeParameter` [`tuple` [``particle_type``, ``particle_type``],
         `float`])
@@ -219,17 +214,10 @@
     r"""Lennard-Jones pair potential.
 
     Args:
-<<<<<<< HEAD
-        nlist (`hoomd.md.nlist.NList`): Neighbor list
-        r_cut (float): Default cutoff radius :math:`[\mathrm{length}]`.
-        r_on (float): Default turn-on radius :math:`[\mathrm{length}]`.
-        mode (str): energy shifting/smoothing mode
-=======
         nlist (`hoomd.md.nlist.NList`): Neighbor list.
-        r_cut (float): Default cutoff radius (in distance units).
-        r_on (float): Default turn-on radius (in distance units).
+        r_cut (float): Default cutoff radius :math:`[\mathrm{length}]`.
+        r_on (float): Default turn-on radius :math:`[\mathrm{length}]`.
         mode (str): Energy shifting/smoothing mode.
->>>>>>> d544a000
 
     `LJ` specifies that a Lennard-Jones pair potential should be
     applied between every non-excluded particle pair in the simulation.
@@ -280,17 +268,10 @@
     r"""Gaussian pair potential.
 
     Args:
-<<<<<<< HEAD
-        nlist (`hoomd.md.nlist.NList`): Neighbor list
-        r_cut (float): Default cutoff radius :math:`[\mathrm{length}]`.
-        r_on (float): Default turn-on radius :math:`[\mathrm{length}]`.
-        mode (str): energy shifting/smoothing mode.
-=======
         nlist (`hoomd.md.nlist.NList`): Neighbor list.
-        r_cut (float): Default cutoff radius (in distance units).
-        r_on (float): Default turn-on radius (in distance units).
+        r_cut (float): Default cutoff radius :math:`[\mathrm{length}]`.
+        r_on (float): Default turn-on radius :math:`[\mathrm{length}]`.
         mode (str): Energy shifting/smoothing mode.
->>>>>>> d544a000
 
     `Gauss` specifies that a Gaussian pair potential should be applied
     between every non-excluded particle pair in the simulation.
@@ -342,17 +323,10 @@
     r"""Shifted Lennard-Jones pair potential.
 
     Args:
-<<<<<<< HEAD
-        nlist (`hoomd.md.nlist.NList`): Neighbor list
-        r_cut (float): Default cutoff radius :math:`[\mathrm{length}]`.
-        r_on (float): Default turn-on radius :math:`[\mathrm{length}]`.
-        mode (str): Energy shifting/smoothing mode
-=======
         nlist (`hoomd.md.nlist.NList`): Neighbor list.
-        r_cut (float): Default cutoff radius (in distance units).
-        r_on (float): Default turn-on radius (in distance units).
+        r_cut (float): Default cutoff radius :math:`[\mathrm{length}]`.
+        r_on (float): Default turn-on radius :math:`[\mathrm{length}]`.
         mode (str): Energy shifting mode.
->>>>>>> d544a000
 
     `SLJ` specifies that a shifted Lennard-Jones type pair potential
     should be applied between every non-excluded particle pair in the
@@ -437,17 +411,10 @@
     r"""Yukawa pair potential.
 
     Args:
-<<<<<<< HEAD
-        nlist (`hoomd.md.nlist.NList`): Neighbor list
-        r_cut (float): Default cutoff radius :math:`[\mathrm{length}]`.
-        r_on (float): Default turn-on radius :math:`[\mathrm{length}]`.
-        mode (str): Energy shifting mode.
-=======
         nlist (`hoomd.md.nlist.NList`): Neighbor list.
-        r_cut (float): Default cutoff radius (in distance units).
-        r_on (float): Default turn-on radius (in distance units).
+        r_cut (float): Default cutoff radius :math:`[\mathrm{length}]`.
+        r_on (float): Default turn-on radius :math:`[\mathrm{length}]`.
         mode (str): Energy shifting/smoothing mode.
->>>>>>> d544a000
 
     `Yukawa` specifies that a Yukawa pair potential should be applied between
     every non-excluded particle pair in the simulation.
@@ -498,16 +465,9 @@
     r"""Ewald pair potential.
 
     Args:
-<<<<<<< HEAD
-        nlist (`hoomd.md.nlist.NList`): Neighbor list
-        r_cut (float): Default cutoff radius :math:`[\mathrm{length}]`.
-        r_on (float): Default turn-on radius :math:`[\mathrm{length}]`.
-        mode (str): Energy shifting mode.
-=======
         nlist (`hoomd.md.nlist.NList`): Neighbor list.
-        r_cut (float): Default cutoff radius (in distance units).
-        r_on (float): Default turn-on radius (in distance units).
->>>>>>> d544a000
+        r_cut (float): Default cutoff radius :math:`[\mathrm{length}]`.
+        r_on (float): Default turn-on radius :math:`[\mathrm{length}]`.
 
     `Ewald` specifies that a Ewald pair potential should be applied between
     every non-excluded particle pair in the simulation.
@@ -564,17 +524,10 @@
     r"""Morse pair potential.
 
     Args:
-<<<<<<< HEAD
-        nlist (`hoomd.md.nlist.NList`): Neighbor list
-        r_cut (float): Default cutoff radius :math:`[\mathrm{length}]`.
-        r_on (float): Default turn-on radius :math:`[\mathrm{length}]`.
-        mode (str): energy shifting/smoothing mode.
-=======
         nlist (`hoomd.md.nlist.NList`): Neighbor list.
-        r_cut (float): Default cutoff radius (in distance units).
-        r_on (float): Default turn-on radius (in distance units).
+        r_cut (float): Default cutoff radius :math:`[\mathrm{length}]`.
+        r_on (float): Default turn-on radius :math:`[\mathrm{length}]`.
         mode (str): Energy shifting/smoothing mode.
->>>>>>> d544a000
 
     `Morse` specifies that a Morse pair potential should be applied between
     every non-excluded particle pair in the simulation.
@@ -735,15 +688,9 @@
     r"""DPD Conservative pair force.
 
     Args:
-<<<<<<< HEAD
-        nlist (`hoomd.md.nlist.NList`): Neighbor list
-        r_cut (float): Default cutoff radius :math:`[\mathrm{length}]`.
-        r_on (float): Default turn-on radius :math:`[\mathrm{length}]`.
-=======
         nlist (`hoomd.md.nlist.NList`): Neighbor list.
-        r_cut (float): Default cutoff radius (in distance units).
-        r_on (float): Default turn-on radius (in distance units).
->>>>>>> d544a000
+        r_cut (float): Default cutoff radius :math:`[\mathrm{length}]`.
+        r_on (float): Default turn-on radius :math:`[\mathrm{length}]`.
 
     `DPDConservative` specifies the conservative part of the DPD pair potential
     should be applied between every non-excluded particle pair in the
@@ -798,16 +745,10 @@
     Args:
         nlist (`hoomd.md.nlist.NList`): Neighbor list.
         kT (`hoomd.variant` or `float`): Temperature of
-<<<<<<< HEAD
             thermostat :math:`[\mathrm{energy}]`.
-        r_cut (float): Default cutoff radius :math:`[\mathrm{length}]`
-        r_on (float): Default turn-on radius :math:`[\mathrm{length}]`.
-=======
-            thermostat (in energy units).
-        r_cut (float): Default cutoff radius (in distance units).
-        r_on (float): Default turn-on radius (in distance units).
+        r_cut (float): Default cutoff radius :math:`[\mathrm{length}]`.
+        r_on (float): Default turn-on radius :math:`[\mathrm{length}]`.
         mode (str): Energy shifting mode.
->>>>>>> d544a000
 
     `DPDLJ` specifies that a DPD thermostat and a Lennard-Jones pair potential
     should be applied between every non-excluded particle pair in the
@@ -929,17 +870,10 @@
     r"""Force-shifted Lennard-Jones pair potential.
 
     Args:
-<<<<<<< HEAD
-        nlist (`hoomd.md.nlist.NList`): Neighbor list
-        r_cut (float): Default cutoff radius :math:`[\mathrm{length}]`.
-        r_on (float): Default turn-on radius :math:`[\mathrm{length}]`.
-        mode (str): energy shifting/smoothing mode.
-=======
         nlist (`hoomd.md.nlist.NList`): Neighbor list.
-        r_cut (float): Default cutoff radius (in distance units).
-        r_on (float): Default turn-on radius (in distance units).
+        r_cut (float): Default cutoff radius :math:`[\mathrm{length}]`.
+        r_on (float): Default turn-on radius :math:`[\mathrm{length}]`.
         mode (str): Energy shifting/smoothing mode.
->>>>>>> d544a000
 
     `ForceShiftedLJ` specifies that a modified Lennard-Jones pair force should
     be applied between non-excluded particle pair in the simulation. The force
@@ -1002,17 +936,10 @@
     r"""Moliere pair potential.
 
     Args:
-<<<<<<< HEAD
-        nlist (`hoomd.md.nlist.NList`): Neighbor list
-        r_cut (float): Default cutoff radius :math:`[\mathrm{length}]`.
-        r_on (float): Default turn-on radius :math:`[\mathrm{length}]`.
-        mode (str): energy shifting/smoothing mode.
-=======
         nlist (`hoomd.md.nlist.NList`): Neighbor list.
-        r_cut (float): Default cutoff radius (in distance units).
-        r_on (float): Default turn-on radius (in distance units).
+        r_cut (float): Default cutoff radius :math:`[\mathrm{length}]`.
+        r_on (float): Default turn-on radius :math:`[\mathrm{length}]`.
         mode (str): Energy shifting/smoothing mode.
->>>>>>> d544a000
 
     `Moliere` specifies that a Moliere type pair potential should be applied
     between every non-excluded particle pair in the simulation.
@@ -1090,16 +1017,9 @@
     r"""ZBL pair potential.
 
     Args:
-<<<<<<< HEAD
-        nlist (`hoomd.md.nlist.NList`): Neighbor list
-        r_cut (float): Default cutoff radius :math:`[\mathrm{length}]`.
-        r_on (float): Default turn-on radius :math:`[\mathrm{length}]`.
-        mode (str): energy shifting/smoothing mode.
-=======
         nlist (`hoomd.md.nlist.NList`): Neighbor list.
-        r_cut (float): Default cutoff radius (in distance units).
-        r_on (float): Default turn-on radius (in distance units).
->>>>>>> d544a000
+        r_cut (float): Default cutoff radius :math:`[\mathrm{length}]`.
+        r_on (float): Default turn-on radius :math:`[\mathrm{length}]`.
 
     `ZBL` specifies that a Ziegler-Biersack-Littmark pair potential
     should be applied between every non-excluded particle pair in the
@@ -1177,15 +1097,9 @@
 
     Args:
         nlist (`hoomd.md.nlist.NList`): Neighbor list
-<<<<<<< HEAD
-        r_cut (float): Default cutoff radius :math:`[\mathrm{length}]`.
-        r_on (float): Default turn-on radius :math:`[\mathrm{length}]`.
-        mode (str): energy shifting/smoothing mode.
-=======
-        r_cut (float): Default cutoff radius (in distance units).
-        r_on (float): Default turn-on radius (in distance units).
+        r_cut (float): Default cutoff radius :math:`[\mathrm{length}]`.
+        r_on (float): Default turn-on radius :math:`[\mathrm{length}]`.
         mode (str): Energy shifting/smoothing mode.
->>>>>>> d544a000
 
     `Mie` specifies that a Mie pair potential should be applied between every
     non-excluded particle pair in the simulation.
@@ -1250,17 +1164,10 @@
     r"""Onsager reaction field pair potential.
 
     Args:
-<<<<<<< HEAD
-        nlist (`hoomd.md.nlist.NList`): Neighbor list
-        r_cut (float): Default cutoff radius :math:`[\mathrm{length}]`.
-        r_on (float): Default turn-on radius :math:`[\mathrm{length}]`.
-        mode (str): energy shifting/smoothing mode
-=======
         nlist (`hoomd.md.nlist.NList`): Neighbor list.
-        r_cut (float): Default cutoff radius (in distance units).
-        r_on (float): Default turn-on radius (in distance units).
+        r_cut (float): Default cutoff radius :math:`[\mathrm{length}]`.
+        r_on (float): Default turn-on radius :math:`[\mathrm{length}]`.
         mode (str): Energy shifting/smoothing mode.
->>>>>>> d544a000
 
     `ReactionField` specifies that an Onsager reaction field pair potential
     should be applied between every non-excluded particle pair in the
@@ -1334,20 +1241,12 @@
     r"""DLVO colloidal interaction.
 
     Args:
-<<<<<<< HEAD
-        r_cut (float): Default cutoff radius :math:`[\mathrm{length}]`.
-        nlist (`hoomd.md.nlist.NList`): Neighbor list
-        name (str): Name of the force instance.
-        d_max (float): Maximum diameter particles in the simulation will have
-            :math:`[\mathrm{length}]`
-=======
-        r_cut (float): Default cutoff radius (in distance units).
+        r_cut (float): Default cutoff radius :math:`[\mathrm{length}]`.
         nlist (`hoomd.md.nlist.NList`): Neighbor list.
         name (str): Name of the force instance.
         d_max (float): Maximum diameter particles in the simulation will have
-          (in distance units).
+          :math:`[\mathrm{length}]`.
         mode (str): Energy shifting mode.
->>>>>>> d544a000
 
     `DLVO` specifies that a DLVO dispersion and electrostatic interaction
     should be applied between every non-excluded particle pair in the
@@ -1436,17 +1335,10 @@
     r"""Buckingham pair potential.
 
     Args:
-<<<<<<< HEAD
-        nlist (`hoomd.md.nlist.NList`): Neighbor list
-        r_cut (float): Default cutoff radius :math:`[\mathrm{length}]`.
-        r_on (float): Default turn-on radius :math:`[\mathrm{length}]`.
-        mode (str): energy shifting/smoothing mode
-=======
         nlist (`hoomd.md.nlist.NList`): Neighbor list.
-        r_cut (float): Default cutoff radius (in distance units).
-        r_on (float): Default turn-on radius (in distance units).
+        r_cut (float): Default cutoff radius :math:`[\mathrm{length}]`.
+        r_on (float): Default turn-on radius :math:`[\mathrm{length}]`.
         mode (str): Energy shifting/smoothing mode.
->>>>>>> d544a000
 
     `Buckingham` specifies that a Buckingham pair potential should be applied
     between every non-excluded particle pair in the simulation.
@@ -1498,17 +1390,10 @@
     r"""Lennard-Jones 12-8 pair potential.
 
     Args:
-<<<<<<< HEAD
-        nlist (`hoomd.md.nlist.NList`): Neighbor list
-        r_cut (float): Default cutoff radius :math:`[\mathrm{length}]`.
-        r_on (float): Default turn-on radius :math:`[\mathrm{length}]`.
-        mode (str): energy shifting/smoothing mode
-=======
         nlist (`hoomd.md.nlist.NList`): Neighbor list.
-        r_cut (float): Default cutoff radius (in distance units).
-        r_on (float): Default turn-on radius (in distance units).
+        r_cut (float): Default cutoff radius :math:`[\mathrm{length}]`.
+        r_on (float): Default turn-on radius :math:`[\mathrm{length}]`.
         mode (str): Energy shifting/smoothing mode.
->>>>>>> d544a000
 
     `LJ1208` specifies that a Lennard-Jones 12-8 pair potential should be
     applied between every non-excluded particle pair in the simulation.
@@ -1560,17 +1445,10 @@
     r"""Lennard-Jones 8-4 pair potential.
 
     Args:
-<<<<<<< HEAD
-        nlist (`hoomd.md.nlist.NList`): Neighbor list
-        r_cut (float): Default cutoff radius :math:`[\mathrm{length}]`.
-        r_on (float): Default turn-on radius :math:`[\mathrm{length}]`.
-        mode (str): energy shifting/smoothing mode
-=======
         nlist (`hoomd.md.nlist.NList`): Neighbor list.
-        r_cut (float): Default cutoff radius (in distance units).
-        r_on (float): Default turn-on radius (in distance units).
+        r_cut (float): Default cutoff radius :math:`[\mathrm{length}]`.
+        r_on (float): Default turn-on radius :math:`[\mathrm{length}]`.
         mode (str): Energy shifting/smoothing mode.
->>>>>>> d544a000
 
     `LJ0804` specifies that a Lennard-Jones 8-4 pair potential should be
     applied between every non-excluded particle pair in the simulation.
@@ -1623,17 +1501,10 @@
     r"""Fourier pair potential.
 
     Args:
-<<<<<<< HEAD
-        nlist (`hoomd.md.nlist.NList`): Neighbor list
-        r_cut (float): Default cutoff radius :math:`[\mathrm{length}]`.
-        r_on (float): Default turn-on radius :math:`[\mathrm{length}]`.
-        mode (str): Energy shifting mode.
-=======
         nlist (`hoomd.md.nlist.NList`): Neighbor list.
-        r_cut (float): Default cutoff radius (in distance units).
-        r_on (float): Default turn-on radius (in distance units).
+        r_cut (float): Default cutoff radius :math:`[\mathrm{length}]`.
+        r_on (float): Default turn-on radius :math:`[\mathrm{length}]`.
         mode (str): Energy shifting/smoothing mode.
->>>>>>> d544a000
 
     `Fourier` specifies that a Fourier pair potential should be applied between
     every non-excluded particle pair in the simulation.
@@ -1699,16 +1570,9 @@
     r"""Oscillating pair potential.
 
     Args:
-<<<<<<< HEAD
-        nlist (:py:mod:`hoomd.md.nlist.NList`): Neighbor list
-        r_cut (float): Default cutoff radius :math:`[\mathrm{length}]`.
-        r_on (float): Default turn-on radius :math:`[\mathrm{length}]`.
-        mode (str): energy shifting/smoothing mode
-=======
         nlist (:py:mod:`hoomd.md.nlist.NList`): Neighbor list.
-        r_cut (float): Default cutoff radius (in distance units).
-        r_on (float): Default turn-on radius (in distance units).
->>>>>>> d544a000
+        r_cut (float): Default cutoff radius :math:`[\mathrm{length}]`.
+        r_on (float): Default turn-on radius :math:`[\mathrm{length}]`.
 
     `OPP` specifies that an oscillating pair potential should be applied between
     every non-excluded particle pair in the simulation. The OPP potential can
