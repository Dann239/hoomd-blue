// Copyright (c) 2009-2021 The Regents of the University of Michigan
// This file is part of the HOOMD-blue project, released under the BSD 3-Clause License.

// Maintainer: jglaser

#ifndef __EVALUATOR_PAIR_GB_H__
#define __EVALUATOR_PAIR_GB_H__

#ifndef __HIPCC__
#include <string>
#endif

#ifdef ENABLE_HIP
#include <hip/hip_runtime.h>
#endif

#define HOOMD_GB_MIN(i, j) ((i > j) ? j : i)
#define HOOMD_GB_MAX(i, j) ((i > j) ? i : j)

#include "hoomd/VectorMath.h"

/*! \file EvaluatorPairGB.h
    \brief Defines a an evaluator class for the Gay-Berne potential
*/

// need to declare these class methods with __device__ qualifiers when building in nvcc
//! HOSTDEVICE is __host__ __device__ when included in nvcc and blank when included into the host
//! compiler
#ifdef __HIPCC__
#define HOSTDEVICE __host__ __device__
#define DEVICE __device__
#else
#define HOSTDEVICE
#define DEVICE
#endif

/*!
 * Gay-Berne potential as formulated by Allen and Germano,
 * with shape-independent energy parameter, for identical uniaxial particles.
 */

class EvaluatorPairGB
    {
    public:
    struct param_type
        {
        Scalar epsilon; //! The energy scale.
        Scalar lperp;   //! The semiaxis length perpendicular to the particle orientation.
        Scalar lpar;    //! The semiaxis length parallel to the particle orientation.

        //! Load dynamic data members into shared memory and increase pointer
        /*! \param ptr Pointer to load data to (will be incremented)
            \param available_bytes Size of remaining shared memory
            allocation
        */
        DEVICE void load_shared(char*& ptr, unsigned int& available_bytes) { }

        DEVICE void allocate_shared(char*& ptr, unsigned int& available_bytes) const { }

#ifdef ENABLE_HIP
        //! Set CUDA memory hints
        void set_memory_hint() const
            {
            // default implementation does nothing
            }
#endif

        HOSTDEVICE param_type()
            {
            epsilon = 0;
            lperp = 0;
            lpar = 0;
            }

#ifndef __HIPCC__

<<<<<<< HEAD
        param_type(pybind11::dict v, bool managed)
=======
        param_type(pybind11::dict v, bool managed = false)
>>>>>>> d46de2f6
            {
            epsilon = v["epsilon"].cast<Scalar>();
            lperp = v["lperp"].cast<Scalar>();
            lpar = v["lpar"].cast<Scalar>();
            }

        pybind11::dict toPython()
            {
            pybind11::dict v;
            v["epsilon"] = epsilon;
            v["lperp"] = lperp;
            v["lpar"] = lpar;
            return v;
            }

#endif
        }
#ifdef SINGLE_PRECISION
    __attribute__((aligned(8)));
#else
    __attribute__((aligned(16)));
#endif

    // Nullary structure required by AnisoPotentialPair.
    struct shape_type
        {
        //! Load dynamic data members into shared memory and increase pointer
        /*! \param ptr Pointer to load data to (will be incremented)
            \param available_bytes Size of remaining shared memory allocation
        */
        DEVICE void load_shared(char*& ptr, unsigned int& available_bytes) const { }

        HOSTDEVICE shape_type() { }

#ifndef __HIPCC__

        shape_type(pybind11::object shape_params, bool managed) { }

        pybind11::object toPython()
            {
            return pybind11::none();
            }
#endif

#ifdef ENABLE_HIP
        //! Attach managed memory to CUDA stream
        void set_memory_hint() const { }
#endif
        };

    //! Constructs the pair potential evaluator
    /*! \param _dr Displacement vector between particle centers of mass
        \param _rcutsq Squared distance at which the potential goes to 0
        \param _q_i Quaternion of i^th particle
        \param _q_j Quaternion of j^th particle
        \param _params Per type pair parameters of this potential
    */
    HOSTDEVICE EvaluatorPairGB(const Scalar3& _dr,
                               const Scalar4& _qi,
                               const Scalar4& _qj,
                               const Scalar _rcutsq,
                               const param_type& _params)
        : dr(_dr), rcutsq(_rcutsq), qi(_qi), qj(_qj), epsilon(_params.epsilon),
          lperp(_params.lperp), lpar(_params.lpar)
        {
        }

    DEVICE void load_shared(char*& ptr, unsigned int& available_bytes) const
        {
        // No-op for this struct since it contains no arrays
        }

    //! uses diameter
    HOSTDEVICE static bool needsDiameter()
        {
        return false;
        }

    //! Whether the pair potential uses shape.
    HOSTDEVICE static bool needsShape()
        {
        return false;
        }

    //! Whether the pair potential needs particle tags.
    HOSTDEVICE static bool needsTags()
        {
        return false;
        }

    //! whether pair potential requires charges
    HOSTDEVICE static bool needsCharge()
        {
        return false;
        }

    //! Accept the optional diameter values
    /*! \param di Diameter of particle i
        \param dj Diameter of particle j
    */
    HOSTDEVICE void setDiameter(Scalar di, Scalar dj) { }

    //! Accept the optional shape values
    /*! \param shape_i Shape of particle i
        \param shape_j Shape of particle j
    */
    HOSTDEVICE void setShape(const shape_type* shapei, const shape_type* shapej) { }

    //! Accept the optional tags
    /*! \param tag_i Tag of particle i
        \param tag_j Tag of particle j
    */
    HOSTDEVICE void setTags(unsigned int tagi, unsigned int tagj) { }

    //! Accept the optional charge values
    /*! \param qi Charge of particle i
        \param qj Charge of particle j
    */
    HOSTDEVICE void setCharge(Scalar qi, Scalar qj) { }

    //! Evaluate the force and energy
    /*! \param force Output parameter to write the computed force.
        \param pair_eng Output parameter to write the computed pair energy.
        \param energy_shift If true, the potential must be shifted so that V(r) is continuous at the
       cutoff. \param torque_i The torque exerted on the i^th particle. \param torque_j The torque
       exerted on the j^th particle. \return True if they are evaluated or false if they are not
       because we are beyond the cutoff.
    */
    HOSTDEVICE bool evaluate(Scalar3& force,
                             Scalar& pair_eng,
                             bool energy_shift,
                             Scalar3& torque_i,
                             Scalar3& torque_j)
        {
        Scalar rsq = dot(dr, dr);
        Scalar r = fast::sqrt(rsq);
        vec3<Scalar> unitr = fast::rsqrt(dot(dr, dr)) * dr;

        // obtain rotation matrices (space->body)
        rotmat3<Scalar> rotA(conj(qi));
        rotmat3<Scalar> rotB(conj(qj));

        // last row of rotation matrix
        vec3<Scalar> a3 = rotA.row2;
        vec3<Scalar> b3 = rotB.row2;

        Scalar ca = dot(a3, unitr);
        Scalar cb = dot(b3, unitr);
        Scalar cab = dot(a3, b3);
        Scalar lperpsq = lperp * lperp;
        Scalar lparsq = lpar * lpar;
        Scalar chi = (lparsq - lperpsq) / (lparsq + lperpsq);
        Scalar chic = chi * cab;

        Scalar chi_fact = chi / (Scalar(1.0) - chic * chic);
        vec3<Scalar> kappa = Scalar(1.0 / 2.0) * r / lperpsq
                             * (unitr - chi_fact * ((ca - chic * cb) * a3 + (cb - chic * ca) * b3));

        Scalar phi = Scalar(1.0 / 2.0) * dot(dr, kappa) / rsq;
        Scalar sigma = fast::rsqrt(phi);

        Scalar sigma_min = Scalar(2.0) * HOOMD_GB_MIN(lperp, lpar);

        Scalar zeta = (r - sigma + sigma_min) / sigma_min;
        Scalar zetasq = zeta * zeta;

        Scalar rcut = fast::sqrt(rcutsq);
        Scalar dUdphi, dUdr;

        // define r_cut to be along the long axis
        Scalar sigma_max = Scalar(2.0) * HOOMD_GB_MAX(lperp, lpar);
        Scalar zetacut = rcut / sigma_max;
        Scalar zetacutsq = zetacut * zetacut;

        // compute the force divided by r in force_divr
        if (zetasq < zetacutsq && epsilon != Scalar(0.0))
            {
            Scalar zeta2inv = Scalar(1.0) / zetasq;
            Scalar zeta6inv = zeta2inv * zeta2inv * zeta2inv;

            dUdr = -Scalar(24.0) * epsilon
                   * (zeta6inv / zeta * (Scalar(2.0) * zeta6inv - Scalar(1.0))) / sigma_min;
            dUdphi = dUdr * Scalar(1.0 / 2.0) * sigma * sigma * sigma;

            pair_eng = Scalar(4.0) * epsilon * zeta6inv * (zeta6inv - Scalar(1.0));

            if (energy_shift)
                {
                Scalar zetacut2inv = Scalar(1.0) / zetacutsq;
                Scalar zetacut6inv = zetacut2inv * zetacut2inv * zetacut2inv;
                pair_eng -= Scalar(4.0) * epsilon * zetacut6inv * (zetacut6inv - Scalar(1.0));
                }
            }
        else
            return false;

        // compute vector force and torque
        Scalar r2inv = Scalar(1.0) / rsq;
        vec3<Scalar> fK = -r2inv * dUdphi * kappa;
        vec3<Scalar> f = -dUdr * unitr + fK + r2inv * dUdphi * unitr * dot(kappa, unitr);
        force = vec_to_scalar3(f);

        vec3<Scalar> rca = Scalar(1.0 / 2.0)
                           * (-dr - r * chi_fact * ((ca - chic * cb) * a3 - (cb - chic * ca) * b3));
        vec3<Scalar> rcb = rca + dr;
        torque_i = vec_to_scalar3(cross(rca, fK));
        torque_j = -vec_to_scalar3(cross(rcb, fK));

        return true;
        }

#ifndef __HIPCC__
    //! Get the name of the potential
    /*! \returns The potential name.
     */
    static std::string getName()
        {
        return "gb";
        }

    std::string getShapeSpec() const
        {
        std::ostringstream shapedef;
        shapedef << "{\"type\": \"Ellipsoid\", \"a\": " << lperp << ", \"b\": " << lperp
                 << ", \"c\": " << lpar << "}";
        return shapedef.str();
        }
#endif

    protected:
    vec3<Scalar> dr; //!< Stored dr from the constructor
    Scalar rcutsq;   //!< Stored rcutsq from the constructor
    quat<Scalar> qi; //!< Orientation quaternion for particle i
    quat<Scalar> qj; //!< Orientation quaternion for particle j
    Scalar epsilon;
    Scalar lperp;
    Scalar lpar;
    // const param_type &params;  //!< The pair potential parameters
    };

#undef HOOMD_GB_MIN
#undef HOOMD_GB_MAX
#endif // __EVALUATOR_PAIR_GB_H__<|MERGE_RESOLUTION|>--- conflicted
+++ resolved
@@ -74,11 +74,7 @@
 
 #ifndef __HIPCC__
 
-<<<<<<< HEAD
-        param_type(pybind11::dict v, bool managed)
-=======
         param_type(pybind11::dict v, bool managed = false)
->>>>>>> d46de2f6
             {
             epsilon = v["epsilon"].cast<Scalar>();
             lperp = v["lperp"].cast<Scalar>();
