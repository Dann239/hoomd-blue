# Copyright (c) 2009-2021 The Regents of the University of Michigan
# This file is part of the HOOMD-blue project, released under the BSD 3-Clause
# License.

"""Test hoomd.hpmc.update.Clusters."""

import hoomd
import pytest
import numpy as np
import hoomd.hpmc.pytest.conftest


# note: The parameterized tests validate parameters so we can't pass in values
# here that require preprocessing
valid_constructor_args = [
    dict(trigger=hoomd.trigger.Periodic(10),
         pivot_move_ratio=0.1,
         flip_probability=0.8,
<<<<<<< HEAD
         seed=1),
=======
         swap_move_ratio=0.1),
>>>>>>> 93356aa6
    dict(trigger=hoomd.trigger.After(100),
         pivot_move_ratio=0.7,
         flip_probability=1,
<<<<<<< HEAD
         seed=4),
=======
         swap_move_ratio=0.1),
>>>>>>> 93356aa6
    dict(trigger=hoomd.trigger.Before(100),
         pivot_move_ratio=0.7,
         flip_probability=1,
<<<<<<< HEAD
         seed=4),
=======
         swap_move_ratio=0.1),
>>>>>>> 93356aa6
    dict(trigger=hoomd.trigger.Periodic(1000),
         pivot_move_ratio=0.7,
         flip_probability=1,
<<<<<<< HEAD
         seed=4),
=======
         swap_move_ratio=0.1),
>>>>>>> 93356aa6
]

valid_attrs = [
    ('trigger', hoomd.trigger.Periodic(10000)),
    ('trigger', hoomd.trigger.After(100)),
    ('trigger', hoomd.trigger.Before(12345)),
    ('flip_probability', 0.2),
    ('flip_probability', 0.5),
    ('flip_probability', 0.8),
    ('pivot_move_ratio', 0.2),
    ('pivot_move_ratio', 0.5),
    ('pivot_move_ratio', 0.8)
]

@pytest.mark.serial
@pytest.mark.parametrize("constructor_args", valid_constructor_args)
def test_valid_construction(device, constructor_args):
    """Test that Clusters can be constructed with valid arguments."""
    cl = hoomd.hpmc.update.Clusters(**constructor_args)

    # validate the params were set properly
    for attr, value in constructor_args.items():
        assert getattr(cl, attr) == value


@pytest.mark.serial
@pytest.mark.parametrize("constructor_args", valid_constructor_args)
def test_valid_construction_and_attach(device, simulation_factory,
                                       two_particle_snapshot_factory,
                                       constructor_args,
                                       valid_args):
    """Test that Clusters can be attached with valid arguments."""

    integrator = valid_args[0]
    args = valid_args[1]
    # Need to unpack union integrators
    if isinstance(integrator, tuple):
        inner_integrator = integrator[0]
        integrator = integrator[1]
        inner_mc = inner_integrator()
        for i in range(len(args["shapes"])):
            # This will fill in default values for the inner shape objects
            inner_mc.shape["A"] = args["shapes"][i]
            args["shapes"][i] = inner_mc.shape["A"]
    mc = integrator()
    mc.shape["A"] = args
    mc.shape["B"] = args

    cl = hoomd.hpmc.update.Clusters(**constructor_args)
    dim = 2 if 'polygon' in integrator.__name__.lower() else 3
    sim = simulation_factory(two_particle_snapshot_factory(particle_types=['A', 'B'],
                                                           dimensions=dim, d=2, L=50))
    sim.operations.updaters.append(cl)
    sim.operations.integrator = mc

    sim.run(0)

    # validate the params were set properly
    for attr, value in constructor_args.items():
        assert getattr(cl, attr) == value


@pytest.mark.serial
@pytest.mark.parametrize("attr,value", valid_attrs)
def test_valid_setattr(device, attr, value):
    """Test that Clusters can get and set attributes."""
    cl = hoomd.hpmc.update.Clusters(trigger=hoomd.trigger.Periodic(10),
<<<<<<< HEAD
                                    seed=1)
=======
                                    swap_type_pair=['A', 'B'])
>>>>>>> 93356aa6

    setattr(cl, attr, value)
    assert getattr(cl, attr) == value


@pytest.mark.serial
@pytest.mark.parametrize("attr,value", valid_attrs)
def test_valid_setattr_attached(device, attr, value, simulation_factory,
                                two_particle_snapshot_factory,
                                valid_args):
    """Test that Clusters can get and set attributes while attached."""

    integrator = valid_args[0]
    args = valid_args[1]
    # Need to unpack union integrators
    if isinstance(integrator, tuple):
        inner_integrator = integrator[0]
        integrator = integrator[1]
        inner_mc = inner_integrator()
        for i in range(len(args["shapes"])):
            # This will fill in default values for the inner shape objects
            inner_mc.shape["A"] = args["shapes"][i]
            args["shapes"][i] = inner_mc.shape["A"]
    mc = integrator()
    mc.shape["A"] = args
    mc.shape["B"] = args

    cl = hoomd.hpmc.update.Clusters(trigger=hoomd.trigger.Periodic(10),
<<<<<<< HEAD
                                    seed=1)
=======
                                    swap_type_pair=['A', 'B'])
>>>>>>> 93356aa6
    dim = 2 if 'polygon' in integrator.__name__.lower() else 3
    sim = simulation_factory(two_particle_snapshot_factory(particle_types=['A', 'B'],
                                                           dimensions=dim, d=2, L=50))
    sim.operations.updaters.append(cl)
    sim.operations.integrator = mc

    sim.run(0)

    setattr(cl, attr, value)
    assert getattr(cl, attr) == value

<<<<<<< HEAD
@pytest.mark.serial
def test_pivot_moves(device, simulation_factory,
=======

@pytest.mark.parametrize("delta_mu", [-2.0, 0, 2.0])
def test_swap_moves(delta_mu, simulation_factory,
                    lattice_snapshot_factory):
    """Test that Clusters can swap types."""

    sim = simulation_factory(lattice_snapshot_factory(particle_types=['A', 'B'],
                                                      dimensions=3, a=4, n=7, r=0.1))


    mc = hoomd.hpmc.integrate.Sphere(d=0.1, a=0.1)
    mc.shape['A'] = dict(diameter=1)
    mc.shape['B'] = dict(diameter=1)
    sim.operations.integrator = mc

    cl = hoomd.hpmc.update.Clusters(trigger=hoomd.trigger.Periodic(5),
                                    swap_type_pair=['A', 'B'],
                                    swap_move_ratio=1,
                                    delta_mu=delta_mu)
    sim.operations.updaters.append(cl)

    # set every other particle to type B (typeid=1)
    snap = sim.state.snapshot
    if snap.exists:
        snap.particles.typeid[range(0, sim.state.N_particles, 2)] = 1
    sim.state.snapshot = snap

    # number of particles of each type should change after a run
    sim.run(100)

    snap = sim.state.snapshot
    acceptance = cl.swap_moves[0]/np.sum(cl.swap_moves)
    if snap.exists:
        num_type_B = np.sum(snap.particles.typeid)
        num_type_A = len(snap.particles.typeid) - num_type_B
        if delta_mu<0:
            assert num_type_B < num_type_A
            assert acceptance < 1
        elif delta_mu == 0.0:
            # ALL swap moves should be accepted when delta_mu = 0
            assert np.isclose(acceptance, 1.0)
        elif delta_mu>0:
            assert num_type_A < num_type_B
            assert acceptance < 1


@pytest.mark.parametrize("delta_mu", [-2.0, 0, 2.0])
def test_pivot_moves(delta_mu, simulation_factory,
>>>>>>> 93356aa6
                     lattice_snapshot_factory):
    """Test that Clusters produces finite size clusters."""

    sim = simulation_factory(lattice_snapshot_factory(particle_types=['A', 'B'],
                                                      dimensions=3, a=4, n=7, r=0.1))

    mc = hoomd.hpmc.integrate.Sphere(d=0.1, a=0.1)
    mc.shape['A'] = dict(diameter=1.1)
    mc.shape['B'] = dict(diameter=1.3)
    sim.operations.integrator = mc

    cl = hoomd.hpmc.update.Clusters(trigger=hoomd.trigger.Periodic(5),
<<<<<<< HEAD
                                    pivot_move_ratio=0.5,
                                    seed=12)
=======
                                    swap_type_pair=[],
                                    move_ratio=0.5,
                                    delta_mu=delta_mu)
>>>>>>> 93356aa6
    sim.operations.updaters.append(cl)

    sim.run(100)

    avg = cl.avg_cluster_size
    assert avg > 0<|MERGE_RESOLUTION|>--- conflicted
+++ resolved
@@ -15,36 +15,16 @@
 valid_constructor_args = [
     dict(trigger=hoomd.trigger.Periodic(10),
          pivot_move_ratio=0.1,
-         flip_probability=0.8,
-<<<<<<< HEAD
-         seed=1),
-=======
-         swap_move_ratio=0.1),
->>>>>>> 93356aa6
+         flip_probability=0.8),
     dict(trigger=hoomd.trigger.After(100),
          pivot_move_ratio=0.7,
-         flip_probability=1,
-<<<<<<< HEAD
-         seed=4),
-=======
-         swap_move_ratio=0.1),
->>>>>>> 93356aa6
+         flip_probability=1),
     dict(trigger=hoomd.trigger.Before(100),
          pivot_move_ratio=0.7,
-         flip_probability=1,
-<<<<<<< HEAD
-         seed=4),
-=======
-         swap_move_ratio=0.1),
->>>>>>> 93356aa6
+         flip_probability=1),
     dict(trigger=hoomd.trigger.Periodic(1000),
          pivot_move_ratio=0.7,
-         flip_probability=1,
-<<<<<<< HEAD
-         seed=4),
-=======
-         swap_move_ratio=0.1),
->>>>>>> 93356aa6
+         flip_probability=1),
 ]
 
 valid_attrs = [
@@ -111,12 +91,7 @@
 @pytest.mark.parametrize("attr,value", valid_attrs)
 def test_valid_setattr(device, attr, value):
     """Test that Clusters can get and set attributes."""
-    cl = hoomd.hpmc.update.Clusters(trigger=hoomd.trigger.Periodic(10),
-<<<<<<< HEAD
-                                    seed=1)
-=======
-                                    swap_type_pair=['A', 'B'])
->>>>>>> 93356aa6
+    cl = hoomd.hpmc.update.Clusters(trigger=hoomd.trigger.Periodic(10))
 
     setattr(cl, attr, value)
     assert getattr(cl, attr) == value
@@ -144,12 +119,7 @@
     mc.shape["A"] = args
     mc.shape["B"] = args
 
-    cl = hoomd.hpmc.update.Clusters(trigger=hoomd.trigger.Periodic(10),
-<<<<<<< HEAD
-                                    seed=1)
-=======
-                                    swap_type_pair=['A', 'B'])
->>>>>>> 93356aa6
+    cl = hoomd.hpmc.update.Clusters(trigger=hoomd.trigger.Periodic(10))
     dim = 2 if 'polygon' in integrator.__name__.lower() else 3
     sim = simulation_factory(two_particle_snapshot_factory(particle_types=['A', 'B'],
                                                            dimensions=dim, d=2, L=50))
@@ -161,59 +131,8 @@
     setattr(cl, attr, value)
     assert getattr(cl, attr) == value
 
-<<<<<<< HEAD
 @pytest.mark.serial
 def test_pivot_moves(device, simulation_factory,
-=======
-
-@pytest.mark.parametrize("delta_mu", [-2.0, 0, 2.0])
-def test_swap_moves(delta_mu, simulation_factory,
-                    lattice_snapshot_factory):
-    """Test that Clusters can swap types."""
-
-    sim = simulation_factory(lattice_snapshot_factory(particle_types=['A', 'B'],
-                                                      dimensions=3, a=4, n=7, r=0.1))
-
-
-    mc = hoomd.hpmc.integrate.Sphere(d=0.1, a=0.1)
-    mc.shape['A'] = dict(diameter=1)
-    mc.shape['B'] = dict(diameter=1)
-    sim.operations.integrator = mc
-
-    cl = hoomd.hpmc.update.Clusters(trigger=hoomd.trigger.Periodic(5),
-                                    swap_type_pair=['A', 'B'],
-                                    swap_move_ratio=1,
-                                    delta_mu=delta_mu)
-    sim.operations.updaters.append(cl)
-
-    # set every other particle to type B (typeid=1)
-    snap = sim.state.snapshot
-    if snap.exists:
-        snap.particles.typeid[range(0, sim.state.N_particles, 2)] = 1
-    sim.state.snapshot = snap
-
-    # number of particles of each type should change after a run
-    sim.run(100)
-
-    snap = sim.state.snapshot
-    acceptance = cl.swap_moves[0]/np.sum(cl.swap_moves)
-    if snap.exists:
-        num_type_B = np.sum(snap.particles.typeid)
-        num_type_A = len(snap.particles.typeid) - num_type_B
-        if delta_mu<0:
-            assert num_type_B < num_type_A
-            assert acceptance < 1
-        elif delta_mu == 0.0:
-            # ALL swap moves should be accepted when delta_mu = 0
-            assert np.isclose(acceptance, 1.0)
-        elif delta_mu>0:
-            assert num_type_A < num_type_B
-            assert acceptance < 1
-
-
-@pytest.mark.parametrize("delta_mu", [-2.0, 0, 2.0])
-def test_pivot_moves(delta_mu, simulation_factory,
->>>>>>> 93356aa6
                      lattice_snapshot_factory):
     """Test that Clusters produces finite size clusters."""
 
@@ -226,14 +145,7 @@
     sim.operations.integrator = mc
 
     cl = hoomd.hpmc.update.Clusters(trigger=hoomd.trigger.Periodic(5),
-<<<<<<< HEAD
-                                    pivot_move_ratio=0.5,
-                                    seed=12)
-=======
-                                    swap_type_pair=[],
-                                    move_ratio=0.5,
-                                    delta_mu=delta_mu)
->>>>>>> 93356aa6
+                                    pivot_move_ratio=0.5)
     sim.operations.updaters.append(cl)
 
     sim.run(100)
