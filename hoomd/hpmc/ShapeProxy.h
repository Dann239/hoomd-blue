// Copyright (c) 2009-2017 The Regents of the University of Michigan
// This file is part of the HOOMD-blue project, released under the BSD 3-Clause License.

#ifndef __SHAPE_PROXY_H__
#define __SHAPE_PROXY_H__

#include "IntegratorHPMCMono.h"

#include "ShapeSphere.h"
#include "ShapeConvexPolygon.h"
#include "ShapePolyhedron.h"
#include "ShapeConvexPolyhedron.h"
#include "ShapeSpheropolyhedron.h"
#include "ShapeSpheropolygon.h"
#include "ShapeSimplePolygon.h"
#include "ShapeEllipsoid.h"
#include "ShapeFacetedSphere.h"
#include "ShapeSphinx.h"
#include "ShapeUnion.h"

#ifndef NVCC
#include <hoomd/extern/pybind/include/pybind11/pybind11.h>
#include <hoomd/extern/pybind/include/pybind11/stl.h>

#include "hoomd/extern/quickhull/QuickHull.hpp"
#endif

namespace hpmc{
namespace detail{

// make these global constants in one of the shape headers.
#define IGNORE_STATS 0x0001

template<class param_type>
inline pybind11::list poly2d_verts_to_python(param_type& param)
    {
    pybind11::list verts;
    for(size_t i = 0; i < param.N; i++)
        {
        pybind11::list v;
        v.append(pybind11::cast<Scalar>(param.x[i]));
        v.append(pybind11::cast<Scalar>(param.y[i]));
        verts.append(v);
        }
    return verts;
    }

template<class param_type>
inline pybind11::list poly3d_verts_to_python(param_type& param)
    {
    pybind11::list verts;
    for(size_t i = 0; i < param.N; i++)
        {
        pybind11::list v;
        v.append(pybind11::cast<Scalar>(param.x[i]));
        v.append(pybind11::cast<Scalar>(param.y[i]));
        v.append(pybind11::cast<Scalar>(param.z[i]));
        verts.append(v);
        }
    return verts;
    }

template<class ScalarType>
pybind11::list vec3_to_python(const vec3<ScalarType>& vec)
    {
    pybind11::list v;
    v.append(pybind11::cast<Scalar>(vec.x));
    v.append(pybind11::cast<Scalar>(vec.y));
    v.append(pybind11::cast<Scalar>(vec.z));
    return v;
    }

template<class ScalarType>
pybind11::list quat_to_python(const quat<ScalarType>& qu)
    {
    pybind11::list v;
    v.append(pybind11::cast<Scalar>(qu.s));
    v.append(pybind11::cast<Scalar>(qu.v.x));
    v.append(pybind11::cast<Scalar>(qu.v.y));
    v.append(pybind11::cast<Scalar>(qu.v.z));
    return v;
    }

//! helper function to make ignore flag, not exported to pytho
unsigned int make_ignore_flag(bool stats, bool ovrlps)
    {
    unsigned int ret=0;
    if(stats)
      {
      ret=2;
      }

    if(ovrlps)
      {
      ret++;
      }

    return ret;
    }

//! Helper function to build ell_params from python
ell_params make_ell_params(OverlapReal x, OverlapReal y, OverlapReal z, bool ignore_stats)
    {
    ell_params result;
    result.ignore = ignore_stats;
    result.x=x;
    result.y=y;
    result.z=z;
    return result;
    }
//
//! Helper function to build sph_params from python
sph_params make_sph_params(OverlapReal radius, bool ignore_stats)
    {
    sph_params result;
    result.ignore = ignore_stats;
    result.radius=radius;
    return result;
    }

//! Helper function to build poly2d_verts from python
poly2d_verts make_poly2d_verts(pybind11::list verts, OverlapReal sweep_radius, bool ignore_stats)
    {
    if (len(verts) > MAX_POLY2D_VERTS)
        throw std::runtime_error("Too many polygon vertices");

    poly2d_verts result;
    result.N = len(verts);
    result.ignore = ignore_stats;
    result.sweep_radius = sweep_radius;

    // extract the verts from the python list and compute the radius on the way
    OverlapReal radius_sq = OverlapReal(0.0);
    for (unsigned int i = 0; i < len(verts); i++)
        {
        pybind11::list verts_i = pybind11::cast<pybind11::list>(verts[i]);
        vec2<OverlapReal> vert = vec2<OverlapReal>(pybind11::cast<OverlapReal>(verts_i[0]), pybind11::cast<OverlapReal>(verts_i[1]));
        result.x[i] = vert.x;
        result.y[i] = vert.y;
        radius_sq = max(radius_sq, dot(vert, vert));
        }
    for (unsigned int i = len(verts); i < MAX_POLY2D_VERTS; i++)
        {
        result.x[i] = 0;
        result.y[i] = 0;
        }

    // set the diameter
    result.diameter = 2*(sqrt(radius_sq)+sweep_radius);

    return result;
    }

//! Helper function to build poly3d_data from python
inline ShapePolyhedron::param_type make_poly3d_data(pybind11::list verts,pybind11::list face_verts,
<<<<<<< HEAD
                             pybind11::list face_offs, OverlapReal R, bool ignore_stats,
=======
                             pybind11::list face_offs,
                             pybind11::list overlap,
                             OverlapReal R, bool ignore_stats,
>>>>>>> 553c7203
                             unsigned int leaf_capacity,
                             pybind11::list origin,
                             unsigned int hull_only,
                             std::shared_ptr<ExecutionConfiguration> exec_conf)
    {
    ShapePolyhedron::param_type result;
<<<<<<< HEAD
    result = detail::poly3d_data(len(verts), len(face_offs)-1, len(face_verts), exec_conf->isCUDAEnabled());
    result.ignore = ignore_stats;
    result.verts.sweep_radius = R;
    result.n_faces = len(face_offs)-1;
    result.origin = vec3<OverlapReal>(pybind11::cast<OverlapReal>(origin[0]), pybind11::cast<OverlapReal>(origin[1]), pybind11::cast<OverlapReal>(origin[2]));
    result.hull_only = hull_only;
=======

    // compute convex hull of vertices
    typedef quickhull::Vector3<OverlapReal> vec;

    std::vector<vec> qh_pts;
    for (unsigned int i = 0; i < len(verts); i++)
        {
        pybind11::list v = pybind11::cast<pybind11::list>(verts[i]);
        vec vert;
        vert.x = pybind11::cast<OverlapReal>(v[0]);
        vert.y = pybind11::cast<OverlapReal>(v[1]);
        vert.z = pybind11::cast<OverlapReal>(v[2]);
        qh_pts.push_back(vert);
        }

    quickhull::QuickHull<OverlapReal> qh;
    auto hull = qh.getConvexHull(qh_pts, true, false);
    auto vertexBuffer = hull.getVertexBuffer();

    result = detail::poly3d_data(len(verts), len(face_offs)-1, len(face_verts), vertexBuffer.size(), exec_conf->isCUDAEnabled());
    result.ignore = ignore_stats;
    result.sweep_radius = result.convex_hull_verts.sweep_radius = R;
    result.n_verts = len(verts);
    result.n_faces = len(face_offs)-1;
    result.origin = vec3<OverlapReal>(pybind11::cast<OverlapReal>(origin[0]), pybind11::cast<OverlapReal>(origin[1]), pybind11::cast<OverlapReal>(origin[2]));
    result.hull_only = hull_only;

    if (len(overlap) != result.n_faces)
        {
        throw std::runtime_error("Number of member overlap flags must be equal to number faces");
        }

    unsigned int k = 0;
    for (auto it = vertexBuffer.begin(); it != vertexBuffer.end(); ++it)
        {
        result.convex_hull_verts.x[k] = it->x;
        result.convex_hull_verts.y[k] = it->y;
        result.convex_hull_verts.z[k] = it->z;
        k++;
        }
>>>>>>> 553c7203

    for (unsigned int i = 0; i < len(face_offs); i++)
        {
        unsigned int offs = pybind11::cast<unsigned int>(face_offs[i]);
        result.face_offs[i] = offs;
<<<<<<< HEAD
=======
        }

    for (unsigned int i = 0; i < result.n_faces; i++)
        {
        result.face_overlap[i] = pybind11::cast<unsigned int>(overlap[i]);
>>>>>>> 553c7203
        }

    // extract the verts from the python list and compute the radius on the way
    OverlapReal radius_sq = OverlapReal(0.0);
    for (unsigned int i = 0; i < len(verts); i++)
        {
        pybind11::list v = pybind11::cast<pybind11::list>(verts[i]);
        vec3<OverlapReal> vert;
        vert.x = pybind11::cast<OverlapReal>(v[0]);
        vert.y = pybind11::cast<OverlapReal>(v[1]);
        vert.z = pybind11::cast<OverlapReal>(v[2]);
<<<<<<< HEAD
        result.verts.x[i] = vert.x;
        result.verts.y[i] = vert.y;
        result.verts.z[i] = vert.z;
        radius_sq = max(radius_sq, dot(vert, vert));
        }
    for (unsigned int i = len(verts); i < result.verts.N; i++)
        {
        result.verts.x[i] = 0;
        result.verts.y[i] = 0;
        result.verts.z[i] = 0;
        }
=======
        result.verts[i] = vert;
        radius_sq = max(radius_sq, dot(vert, vert));
        }
>>>>>>> 553c7203

    for (unsigned int i = 0; i < len(face_verts); i++)
        {
        unsigned int j = pybind11::cast<unsigned int>(face_verts[i]);
<<<<<<< HEAD
        if (j >= result.verts.N)
=======
        if (j >= result.n_verts)
>>>>>>> 553c7203
            {
            std::ostringstream oss;
            oss << "Invalid vertex index " << j << " specified" << std::endl;
            throw std::runtime_error(oss.str());
            }
        result.face_verts[i] = j;
        }

    hpmc::detail::OBB *obbs = new hpmc::detail::OBB[len(face_offs)];
    std::vector<std::vector<vec3<OverlapReal> > > internal_coordinates;

    // construct bounding box tree
    for (unsigned int i = 0; i < len(face_offs)-1; ++i)
        {
        std::vector<vec3<OverlapReal> > face_vec;

        unsigned int n_vert = 0;
        for (unsigned int j = result.face_offs[i]; j < result.face_offs[i+1]; ++j)
            {
<<<<<<< HEAD
            vec3<OverlapReal> v;
            v.x = result.verts.x[result.face_verts[j]];
            v.y = result.verts.y[result.face_verts[j]];
            v.z = result.verts.z[result.face_verts[j]];

            face_vec.push_back(v);
            n_vert++;
            }
        std::vector<OverlapReal> vertex_radii(n_vert, result.verts.sweep_radius);
        obbs[i] = hpmc::detail::compute_obb(face_vec, vertex_radii, false);
=======
            vec3<OverlapReal> v = result.verts[result.face_verts[j]];
            face_vec.push_back(v);
            n_vert++;
            }

        std::vector<OverlapReal> vertex_radii(n_vert, result.sweep_radius);
        obbs[i] = hpmc::detail::compute_obb(face_vec, vertex_radii, false);
        obbs[i].mask = result.face_overlap[i];
>>>>>>> 553c7203
        internal_coordinates.push_back(face_vec);
        }

    OBBTree tree;
<<<<<<< HEAD
    tree.buildTree(obbs, internal_coordinates, result.verts.sweep_radius, len(face_offs)-1, leaf_capacity);
=======
    tree.buildTree(obbs, internal_coordinates, result.sweep_radius, len(face_offs)-1, leaf_capacity);
>>>>>>> 553c7203
    result.tree = GPUTree(tree, exec_conf->isCUDAEnabled());
    delete [] obbs;

    // set the diameter
<<<<<<< HEAD
    result.verts.diameter = 2*(sqrt(radius_sq)+result.verts.sweep_radius);
=======
    result.convex_hull_verts.diameter = 2*(sqrt(radius_sq)+result.sweep_radius);
>>>>>>> 553c7203

    return result;
    }

//! Helper function to build poly3d_verts from python
poly3d_verts make_poly3d_verts(pybind11::list verts, OverlapReal sweep_radius, bool ignore_stats,
                                        std::shared_ptr<ExecutionConfiguration> exec_conf)
    {
    poly3d_verts result(len(verts), exec_conf->isCUDAEnabled());
    result.N = len(verts);
    result.sweep_radius = sweep_radius;
    result.ignore = ignore_stats;

    // extract the verts from the python list and compute the radius on the way
    OverlapReal radius_sq = OverlapReal(0.0);
    for (unsigned int i = 0; i < len(verts); i++)
        {
        pybind11::list verts_i = pybind11::cast<pybind11::list>(verts[i]);
        vec3<OverlapReal> vert = vec3<OverlapReal>(pybind11::cast<OverlapReal>(verts_i[0]), pybind11::cast<OverlapReal>(verts_i[1]), pybind11::cast<OverlapReal>(verts_i[2]));
        result.x[i] = vert.x;
        result.y[i] = vert.y;
        result.z[i] = vert.z;
        radius_sq = max(radius_sq, dot(vert, vert));
        }
    for (unsigned int i = len(verts); i < result.N; i++)
        {
        result.x[i] = 0;
        result.y[i] = 0;
        result.z[i] = 0;
        }

    // set the diameter
    result.diameter = 2*(sqrt(radius_sq) + sweep_radius);

    return result;
    }

//! Helper function to build faceted_sphere_params from python
faceted_sphere_params make_faceted_sphere(pybind11::list normals, pybind11::list offsets,
    pybind11::list vertices, Scalar diameter, pybind11::tuple origin, bool ignore_stats,
    std::shared_ptr<ExecutionConfiguration> exec_conf)
    {
    if (len(offsets) != len(normals))
        throw std::runtime_error("Number of normals unequal number of offsets");

    faceted_sphere_params result(len(normals), exec_conf->isCUDAEnabled());
    result.ignore = ignore_stats;

    // extract the normals from the python list
    for (unsigned int i = 0; i < len(normals); i++)
        {
        pybind11::list normals_i = pybind11::cast<pybind11::list>(normals[i]);
        result.n[i] = vec3<OverlapReal>(pybind11::cast<OverlapReal>(normals_i[0]), pybind11::cast<OverlapReal>(normals_i[1]), pybind11::cast<OverlapReal>(normals_i[2]));
        result.offset[i] = pybind11::cast<OverlapReal>(offsets[i]);
        }

    // extract the vertices from the python list
    result.verts=make_poly3d_verts(vertices, 0.0, false, exec_conf);

    // set the diameter
    result.diameter = diameter;

    result.insphere_radius = diameter/Scalar(2.0);

    // set the origin
    result.origin = vec3<OverlapReal>(pybind11::cast<OverlapReal>(origin[0]), pybind11::cast<OverlapReal>(origin[1]), pybind11::cast<OverlapReal>(origin[2]));

    // compute insphere radius
    for (unsigned int i = 0; i < result.N; ++i)
        {
        Scalar rsq = result.offset[i]*result.offset[i]/dot(result.n[i],result.n[i]);
        // is the origin inside the shape?
        if (result.offset[i] < 0)
            {
            if (rsq < result.insphere_radius*result.insphere_radius)
                {
                result.insphere_radius = fast::sqrt(rsq);
                }
            }
        else
            {
            result.insphere_radius = OverlapReal(0.0);
            }
        }

    // add the edge-sphere vertices
    ShapeFacetedSphere::initializeVertices(result, exec_conf->isCUDAEnabled());

    return result;
    }

//! Helper function to build sphinx3d_verts from python
sphinx3d_params make_sphinx3d_params(pybind11::list diameters, pybind11::list centers, bool ignore_stats)
    {
    if (len(centers) > MAX_SPHERE_CENTERS)
        throw std::runtime_error("Too many spheres");

    sphinx3d_params result;
    result.N = len(diameters);
    if (len(diameters) != len(centers))
        {
        throw std::runtime_error("Number of centers not equal to number of diameters");
        }

    result.ignore = ignore_stats;

    // extract the centers from the python list and compute the radius on the way
    OverlapReal radius = OverlapReal(0.0);
    for (unsigned int i = 0; i < len(centers); i++)
        {
        OverlapReal d = pybind11::cast<OverlapReal>(diameters[i]);
        pybind11::list centers_i = pybind11::cast<pybind11::list>(centers[i]);
        result.center[i] = vec3<OverlapReal>(pybind11::cast<OverlapReal>(centers_i[0]), pybind11::cast<OverlapReal>(centers_i[1]), pybind11::cast<OverlapReal>(centers_i[2]));
        result.diameter[i] = d;
        OverlapReal n = sqrt(dot(result.center[i],result.center[i]));
        radius = max(radius, (n+d/OverlapReal(2.0)));
        }

    // set the diameter
    result.circumsphereDiameter = 2.0*radius;

    return result;
    }

//! Templated helper function to build shape union params from constituent shape params
template<class Shape>
typename ShapeUnion<Shape>::param_type make_union_params(pybind11::list _members,
                                        pybind11::list positions,
                                        pybind11::list orientations,
                                        pybind11::list overlap,
                                        bool ignore_stats,
                                        unsigned int leaf_capacity,
                                        std::shared_ptr<ExecutionConfiguration> exec_conf)
    {
    typename ShapeUnion<Shape>::param_type result(len(_members), exec_conf->isCUDAEnabled());

    if (len(positions) != result.N)
        {
        throw std::runtime_error("Number of member positions not equal to number of members");
        }
    if (len(orientations) != result.N)
        {
        throw std::runtime_error("Number of member orientations not equal to number of members");
        }

    if (len(overlap) != result.N)
        {
        throw std::runtime_error("Number of member overlap flags not equal to number of members");
        }

    result.ignore = ignore_stats;

    hpmc::detail::OBB *obbs = new hpmc::detail::OBB[result.N];

    std::vector<std::vector<vec3<OverlapReal> > > internal_coordinates;

    // extract member parameters, posistions, and orientations and compute the radius along the way
    OverlapReal diameter = OverlapReal(0.0);
    for (unsigned int i = 0; i < result.N; i++)
        {
        typename Shape::param_type param = pybind11::cast<typename Shape::param_type>(_members[i]);
        pybind11::list positions_i = pybind11::cast<pybind11::list>(positions[i]);
        vec3<OverlapReal> pos = vec3<OverlapReal>(pybind11::cast<OverlapReal>(positions_i[0]), pybind11::cast<OverlapReal>(positions_i[1]), pybind11::cast<OverlapReal>(positions_i[2]));
        pybind11::list orientations_i = pybind11::cast<pybind11::list>(orientations[i]);
        OverlapReal s = pybind11::cast<OverlapReal>(orientations_i[0]);
        OverlapReal x = pybind11::cast<OverlapReal>(orientations_i[1]);
        OverlapReal y = pybind11::cast<OverlapReal>(orientations_i[2]);
        OverlapReal z = pybind11::cast<OverlapReal>(orientations_i[3]);
        quat<OverlapReal> orientation(s, vec3<OverlapReal>(x,y,z));
        result.mparams[i] = param;
        result.mpos[i] = pos;
        result.morientation[i] = orientation;
        result.moverlap[i] = pybind11::cast<unsigned int>(overlap[i]);

        Shape dummy(quat<Scalar>(), param);
        Scalar d = sqrt(dot(pos,pos));
        diameter = max(diameter, OverlapReal(2*d + dummy.getCircumsphereDiameter()));

        obbs[i] = detail::OBB(pos,dummy.getCircumsphereDiameter()/2.0);
        obbs[i].mask = result.moverlap[i];
        }

    // set the diameter
    result.diameter = diameter;

    // build tree and store GPU accessible version in parameter structure
    typedef typename ShapeUnion<Shape>::param_type::gpu_tree_type gpu_tree_type;
    OBBTree tree;
    tree.buildTree(obbs, result.N, leaf_capacity, true);
    delete [] obbs;
    result.tree = gpu_tree_type(tree,exec_conf->isCUDAEnabled());

    return result;
    }

template< typename Shape >
struct get_param_data_type { typedef typename Shape::param_type type; };

template< >
struct get_param_data_type< ShapePolyhedron > { typedef poly3d_data type; }; // hard to dig into the structure but this could be made more general by modifying the ShapePolyhedron::param_type

template< typename Shape >
struct access
    {
    template< class ParamType >
    typename get_param_data_type<Shape>::type& operator()(ParamType& param) { return param; }
    template< class ParamType >
    const typename get_param_data_type<Shape>::type& operator()(const ParamType& param) const  { return param; }
    };

template< >
struct access < ShapePolyhedron >
    {
    template< class ParamType >
    typename get_param_data_type<ShapePolyhedron>::type& operator()(ParamType& param) { return param; }
    template< class ParamType >
    const typename get_param_data_type<ShapePolyhedron>::type& operator()(const ParamType& param) const  { return param; }
    };

template < typename Shape , typename AccessType = access<Shape> >
class shape_param_proxy // base class to avoid adding the ignore flag logic to every other class and holds the integrator pointer + typeid
{
protected:
    typedef typename Shape::param_type param_type;
public:
    shape_param_proxy(std::shared_ptr< IntegratorHPMCMono<Shape> > mc, unsigned int typendx, const AccessType& acc = AccessType()) : m_mc(mc), m_typeid(typendx), m_access(acc) {}
    //!Ignore flag for acceptance statistics
    bool getIgnoreStatistics() const
        {
        std::vector<param_type, managed_allocator<param_type> > & params = m_mc->getParams();
        return (m_access(params[m_typeid]).ignore & IGNORE_STATS);
        }

    void setIgnoreStatistics(bool stat)
        {
        std::vector<param_type, managed_allocator<param_type> > & params = m_mc->getParams();
        if(stat)    m_access(params[m_typeid]).ignore |= IGNORE_STATS;
        else        m_access(params[m_typeid]).ignore &= ~IGNORE_STATS;
        }

protected:
    std::shared_ptr< IntegratorHPMCMono<Shape> > m_mc;
    unsigned int m_typeid;
    AccessType m_access;
};

template<class Shape, class AccessType = access<Shape> >
class sphere_param_proxy : public shape_param_proxy<Shape, AccessType>
{
using shape_param_proxy<Shape, AccessType>::m_mc;
using shape_param_proxy<Shape, AccessType>::m_typeid;
using shape_param_proxy<Shape, AccessType>::m_access;
protected:
    typedef typename Shape::param_type  param_type;
public:
    typedef sph_params access_type;
    sphere_param_proxy(std::shared_ptr< IntegratorHPMCMono<Shape> > mc, unsigned int typendx, const AccessType& acc = AccessType()) : shape_param_proxy<Shape, AccessType>(mc,typendx,acc){}

    OverlapReal getDiameter()
        {
        std::vector<param_type, managed_allocator<param_type> > & params = m_mc->getParams();
        return OverlapReal(2.0)*m_access(params[m_typeid]).radius;
        }
};

template<class Shape, class AccessType = access<Shape> >
class ell_param_proxy : public shape_param_proxy<Shape, AccessType>
{
using shape_param_proxy<Shape, AccessType>::m_mc;
using shape_param_proxy<Shape, AccessType>::m_typeid;
using shape_param_proxy<Shape, AccessType>::m_access;
protected:
    typedef typename Shape::param_type  param_type;
public:
    typedef ell_params  access_type;
    ell_param_proxy(std::shared_ptr< IntegratorHPMCMono<Shape> > mc, unsigned int typendx, const AccessType& acc = AccessType()) : shape_param_proxy<Shape, AccessType>(mc,typendx, acc) {}

    OverlapReal getX()
        {
        std::vector<param_type, managed_allocator<param_type> > & params = m_mc->getParams();
        return m_access(params[m_typeid]).x;
        }

    OverlapReal getY()
        {
        std::vector<param_type, managed_allocator<param_type> > & params = m_mc->getParams();
        return m_access(params[m_typeid]).y;
        }

    OverlapReal getZ()
        {
        std::vector<param_type, managed_allocator<param_type> > & params = m_mc->getParams();
        return m_access(params[m_typeid]).z;
        }
};

template< typename Shape, class AccessType = access<Shape> >
class poly2d_param_proxy : public shape_param_proxy<Shape, AccessType>
{
    using shape_param_proxy<Shape, AccessType>::m_mc;
    using shape_param_proxy<Shape, AccessType>::m_typeid;
    using shape_param_proxy<Shape, AccessType>::m_access;
protected:
    typedef typename shape_param_proxy<Shape, AccessType>::param_type param_type;
public:
    typedef poly2d_verts access_type;
    poly2d_param_proxy(std::shared_ptr< IntegratorHPMCMono<Shape> > mc, unsigned int typendx, const AccessType& acc = AccessType()) : shape_param_proxy<Shape, AccessType>(mc,typendx,acc){}

    pybind11::list getVerts() const
        {
        std::vector<param_type, managed_allocator<param_type> > & params = m_mc->getParams();
        return poly2d_verts_to_python(m_access(params[m_typeid]));
        }

    OverlapReal getSweepRadius() const
        {
        std::vector<param_type, managed_allocator<param_type> > & params = m_mc->getParams();
        return m_access(params[m_typeid]).sweep_radius;
        }
};

template< typename Shape, class AccessType = access<Shape> >
class poly3d_param_proxy : public shape_param_proxy<Shape, AccessType>
{
    using shape_param_proxy<Shape, AccessType>::m_mc;
    using shape_param_proxy<Shape, AccessType>::m_typeid;
    using shape_param_proxy<Shape, AccessType>::m_access;
protected:
    typedef typename shape_param_proxy<Shape, AccessType>::param_type param_type;
public:
    typedef poly3d_verts access_type;
    poly3d_param_proxy(std::shared_ptr< IntegratorHPMCMono<Shape> > mc, unsigned int typendx, const AccessType& acc = AccessType()) : shape_param_proxy<Shape, AccessType>(mc,typendx,acc) {}

    pybind11::list getVerts() const
        {
        std::vector<param_type, managed_allocator<param_type> > & params = m_mc->getParams();
        return poly3d_verts_to_python(m_access(params[m_typeid]));
        }

    OverlapReal getSweepRadius() const
        {
        std::vector<param_type, managed_allocator<param_type> > & params = m_mc->getParams();
        return m_access(params[m_typeid]).sweep_radius;
        }

};

template< typename Shape, class AccessType = access<Shape> >
class polyhedron_param_proxy : public shape_param_proxy<Shape, AccessType>
{
    using shape_param_proxy<ShapePolyhedron>::m_mc;
    using shape_param_proxy<ShapePolyhedron>::m_typeid;
    using shape_param_proxy<Shape, AccessType>::m_access;
protected:
    typedef shape_param_proxy<ShapePolyhedron>::param_type param_type;
public:
    typedef poly3d_data access_type;
    polyhedron_param_proxy(std::shared_ptr< IntegratorHPMCMono<Shape> > mc, unsigned int typendx, const AccessType& acc = AccessType()) : shape_param_proxy<Shape, AccessType>(mc,typendx,acc){}

    pybind11::list getVerts()
        {
        std::vector<param_type, managed_allocator<param_type> > & params = m_mc->getParams();
        access_type& param = m_access(params[m_typeid]);

        pybind11::list verts;
        for(size_t i = 0; i < param.n_verts; i++)
            {
            pybind11::list v;
            v.append(pybind11::cast<Scalar>(param.verts[i].x));
            v.append(pybind11::cast<Scalar>(param.verts[i].y));
            v.append(pybind11::cast<Scalar>(param.verts[i].z));
            verts.append(v);
            }
        return verts;
        }

    pybind11::list getFaces()
        {
        pybind11::list faces;
        // populate faces.
        std::vector<param_type, managed_allocator<param_type> > & params = m_mc->getParams();
        access_type& param = m_access(params[m_typeid]);
        for(size_t i = 0; i < param.n_faces; i++)
            {
            pybind11::list face;
            for(unsigned int f = param.face_offs[i]; f < param.face_offs[i+1]; f++)
                {
                face.append(pybind11::int_(param.face_verts[f]));
                }
            faces.append(face);
            }
        return faces;
        }

<<<<<<< HEAD
=======
    pybind11::list getOverlap()
        {
        std::vector<param_type, managed_allocator<param_type> > & params = m_mc->getParams();
        access_type& param = m_access(params[m_typeid]);
        pybind11::list overlap;
        for(size_t i = 0; i < param.n_faces; i++)
            overlap.append(pybind11::cast<unsigned int>(param.face_overlap[i]));
        return overlap;
        }

>>>>>>> 553c7203
    pybind11::tuple getOrigin()
        {
        std::vector<param_type, managed_allocator<param_type> > & params = m_mc->getParams();
        vec3<OverlapReal> origin(m_access(params[m_typeid]).origin);
        return pybind11::make_tuple(origin.x, origin.y, origin.z);
        }

    OverlapReal getSweepRadius() const
        {
        std::vector<param_type, managed_allocator<param_type> > & params = m_mc->getParams();
        return m_access(params[m_typeid]).sweep_radius;
        }

    unsigned int getCapacity() const
        {
        std::vector<param_type, managed_allocator<param_type> > & params = m_mc->getParams();
        return m_access(params[m_typeid]).tree.getLeafNodeCapacity();
        }

    bool getHullOnly() const
        {
        std::vector<param_type, managed_allocator<param_type> > & params = m_mc->getParams();
        return m_access(params[m_typeid]).hull_only;
        }

<<<<<<< HEAD
    unsigned int getCapacity() const
        {
        std::vector<param_type, managed_allocator<param_type> > & params = m_mc->getParams();
        return m_access(params[m_typeid]).tree.getLeafNodeCapacity();
        }

    bool getHullOnly() const
        {
        std::vector<param_type, managed_allocator<param_type> > & params = m_mc->getParams();
        return m_access(params[m_typeid]).hull_only;
        }

=======
>>>>>>> 553c7203
};

template< typename Shape, class AccessType = access<Shape> >
class faceted_sphere_param_proxy : public shape_param_proxy<Shape, AccessType>
{
    using shape_param_proxy<Shape, AccessType>::m_mc;
    using shape_param_proxy<Shape, AccessType>::m_typeid;
    using shape_param_proxy<Shape, AccessType>::m_access;
protected:
    typedef typename shape_param_proxy<Shape, AccessType>::param_type param_type;
public:
    typedef ShapeFacetedSphere::param_type access_type;
    faceted_sphere_param_proxy(std::shared_ptr< IntegratorHPMCMono<ShapeFacetedSphere> > mc, unsigned int typendx, const AccessType& acc = AccessType())
        : shape_param_proxy<Shape, AccessType>(mc,typendx,acc)
        {}

    pybind11::list getVerts()
        {
        std::vector<param_type, managed_allocator<param_type> > & params = m_mc->getParams();
        return poly3d_verts_to_python(m_access(params[m_typeid]).verts);
        }

    pybind11::list getNormals()
        {
        std::vector<param_type, managed_allocator<param_type> > & params = m_mc->getParams();
        access_type& param = m_access(params[m_typeid]);
        pybind11::list normals;
        for(size_t i = 0; i < param.N; i++ ) normals.append(vec3_to_python(param.n[i]));
        return normals;
        }

    pybind11::list getOrigin()
        {
        std::vector<param_type, managed_allocator<param_type> > & params = m_mc->getParams();
        access_type& param = m_access(params[m_typeid]);
        return vec3_to_python(param.origin);
        }

    OverlapReal getDiameter()
        {
        std::vector<param_type, managed_allocator<param_type> > & params = m_mc->getParams();
        access_type& param = m_access(params[m_typeid]);
        return param.diameter;
        }

    pybind11::list getOffsets()
        {
        std::vector<param_type, managed_allocator<param_type> > & params = m_mc->getParams();
        access_type& param = m_access(params[m_typeid]);
        pybind11::list offsets;
        for(size_t i = 0; i < param.N; i++) offsets.append(pybind11::cast<Scalar>(param.offset[i]));
        return offsets;
        }
};

template< typename Shape, class AccessType = access<Shape> >
class sphinx3d_param_proxy : public shape_param_proxy<Shape, AccessType>
{
    using shape_param_proxy<Shape, AccessType>::m_mc;
    using shape_param_proxy<Shape, AccessType>::m_typeid;
    using shape_param_proxy<Shape, AccessType>::m_access;
protected:
    typedef typename shape_param_proxy<Shape, AccessType>::param_type param_type;
public:
    typedef ShapeSphinx::param_type access_type;
    sphinx3d_param_proxy(std::shared_ptr< IntegratorHPMCMono<ShapeSphinx> > mc, unsigned int typendx, const AccessType& acc = AccessType())
        : shape_param_proxy<Shape, AccessType>(mc,typendx,acc)
        {}

    pybind11::list getCenters()
        {
        std::vector<param_type, managed_allocator<param_type> > & params = m_mc->getParams();
        access_type& param = m_access(params[m_typeid]);
        pybind11::list centers;
        for(size_t i = 0; i < param.N; i++) centers.append(vec3_to_python(param.center[i]));
        return centers;
        }

    pybind11::list getDiameters()
        {
        std::vector<param_type, managed_allocator<param_type> > & params = m_mc->getParams();
        access_type& param = m_access(params[m_typeid]);
        pybind11::list diams;
        for(size_t i = 0; i < param.N; i++) diams.append(pybind11::cast<Scalar>(param.diameter[i]));
        return diams;
        }

    OverlapReal getCircumsphereDiameter()
        {
        std::vector<param_type, managed_allocator<param_type> > & params = m_mc->getParams();
        access_type& param = m_access(params[m_typeid]);
        return param.circumsphereDiameter;
        }
};

template< class ShapeUnionType>
struct get_member_type{};

template<class BaseShape>
struct get_member_type< ShapeUnion<BaseShape> >
    {
    typedef typename BaseShape::param_type type;
    typedef BaseShape base_shape;
    };

template< typename Shape, typename ShapeUnionType, typename AccessType>
struct get_member_proxy{};

template<typename Shape, typename AccessType >
struct get_member_proxy<Shape, ShapeUnion<ShapeSphere>, AccessType >{ typedef sphere_param_proxy<Shape, AccessType> proxy_type; };
<<<<<<< HEAD

template<typename Shape, typename AccessType >
struct get_member_proxy<Shape, ShapeUnion<ShapeConvexPolyhedron>, AccessType >{ typedef poly3d_param_proxy<Shape, AccessType> proxy_type; };
=======
>>>>>>> 553c7203


template< class ShapeUnionType >
struct access_shape_union_members
{
    typedef typename get_member_type<ShapeUnionType>::type member_type;
    unsigned int offset;
    access_shape_union_members(unsigned int ndx = 0) { offset = ndx; }
    member_type& operator()(typename ShapeUnionType::param_type& param ) {return param.mparams[offset]; }
    const member_type& operator()(const typename ShapeUnionType::param_type& param ) const {return param.mparams[offset]; }
};

template< typename Shape, typename ShapeUnionType, typename AccessType = access<Shape> >
class shape_union_param_proxy : public shape_param_proxy< Shape, AccessType>
{
    using shape_param_proxy< Shape, AccessType>::m_mc;
    using shape_param_proxy< Shape, AccessType>::m_typeid;
    using shape_param_proxy<Shape, AccessType>::m_access;
protected:
    typedef typename shape_param_proxy< Shape, AccessType>::param_type param_type;
    typedef typename get_member_type<ShapeUnionType>::type member_type;
    typedef typename get_member_type<ShapeUnionType>::base_shape base_shape;
    typedef typename get_member_proxy<Shape, ShapeUnionType, access_shape_union_members<ShapeUnionType> >::proxy_type proxy_type;
public:
    typedef typename ShapeUnionType::param_type access_type;
    shape_union_param_proxy(std::shared_ptr< IntegratorHPMCMono< Shape > > mc, unsigned int typendx, const AccessType& acc = AccessType())
        : shape_param_proxy< Shape, AccessType>(mc,typendx,acc)
        {}
    pybind11::list getPositions()
        {
        std::vector<param_type, managed_allocator<param_type> > & params = m_mc->getParams();
        access_type& param = m_access(params[m_typeid]);
        pybind11::list pos;
        for(size_t i = 0; i < param.N; i++) pos.append(vec3_to_python(param.mpos[i]));
        return pos;
        }

    pybind11::list getOrientations()
        {
        std::vector<param_type, managed_allocator<param_type> > & params = m_mc->getParams();
        access_type& param = m_access(params[m_typeid]);
        pybind11::list orient;
        for(size_t i = 0; i < param.N; i++)
            orient.append(quat_to_python(param.morientation[i]));
        return orient;
        }

    std::vector< std::shared_ptr< proxy_type > > getMembers()
        {
        std::vector<param_type, managed_allocator<param_type> > & params = m_mc->getParams();
        access_type& param = m_access(params[m_typeid]);
        std::vector< std::shared_ptr< proxy_type > > members;
        for(size_t i = 0; i < param.N; i++)
            {
            access_shape_union_members<ShapeUnionType> acc(i);
            std::shared_ptr< proxy_type > p(new proxy_type(m_mc, m_typeid, acc));
            members.push_back(p);
            }
        return members;
        }

    pybind11::list getOverlap()
        {
        std::vector<param_type, managed_allocator<param_type> > & params = m_mc->getParams();
        access_type& param = m_access(params[m_typeid]);
        pybind11::list overlap;
        for(size_t i = 0; i < param.N; i++)
            overlap.append(pybind11::cast<unsigned int>(param.moverlap[i]));
        return overlap;
        }


    OverlapReal getDiameter()
        {
        std::vector<param_type, managed_allocator<param_type> > & params = m_mc->getParams();
        access_type& param = m_access(params[m_typeid]);
        return param.diameter;
        }
};

} // end namespace detail

template<class Shape, class AccessType>
void export_shape_param_proxy(pybind11::module& m, const std::string& name)
    {
    // export the base class.
    using detail::shape_param_proxy;
    pybind11::class_<shape_param_proxy<Shape, AccessType>, std::shared_ptr< shape_param_proxy<Shape, AccessType> > >(m, name.c_str())
    .def(pybind11::init<std::shared_ptr< IntegratorHPMCMono<Shape> >, unsigned int>())
    .def_property("ignore_statistics", &shape_param_proxy<Shape>::getIgnoreStatistics, &shape_param_proxy<Shape>::setIgnoreStatistics)
    ;
    }

template<class ShapeType, class AccessType>
void export_sphere_proxy(pybind11::module& m, const std::string& class_name)
    {
    using detail::shape_param_proxy;
    using detail::sphere_param_proxy;
    typedef shape_param_proxy<ShapeType, AccessType>    proxy_base;
    typedef sphere_param_proxy<ShapeType, AccessType>   proxy_class;
    std::string base_name=class_name+"_base";

    export_shape_param_proxy<ShapeType, AccessType>(m, base_name);
    pybind11::class_<proxy_class, std::shared_ptr< proxy_class > >(m, class_name.c_str(), pybind11::base< proxy_base >())
    .def(pybind11::init<std::shared_ptr< IntegratorHPMCMono<ShapeType> >, unsigned int>())
    .def_property_readonly("diameter", &proxy_class::getDiameter)
    ;
    }

void export_ell_proxy(pybind11::module& m)
    {
    using detail::shape_param_proxy;
    using detail::ell_param_proxy;
    typedef ShapeEllipsoid                  ShapeType;
    typedef shape_param_proxy<ShapeType>    proxy_base;
    typedef ell_param_proxy<ShapeType>      proxy_class;
    std::string class_name="ell_param_proxy";
    std::string base_name=class_name+"_base";

    export_shape_param_proxy<ShapeType, detail::access<ShapeType> >(m, base_name);
    pybind11::class_<proxy_class, std::shared_ptr< proxy_class > >(m, class_name.c_str(), pybind11::base< proxy_base >())
    .def(pybind11::init<std::shared_ptr< IntegratorHPMCMono<ShapeType> >, unsigned int>())
    .def_property_readonly("a", &proxy_class::getX)
    .def_property_readonly("b", &proxy_class::getY)
    .def_property_readonly("c", &proxy_class::getZ)
    ;
    }

template<class ShapeType>
void export_poly2d_proxy(pybind11::module& m, std::string class_name, bool sweep_radius_valid)
    {
    using detail::shape_param_proxy;
    using detail::poly2d_param_proxy;
    typedef shape_param_proxy<ShapeType>    proxy_base;
    typedef poly2d_param_proxy<ShapeType>   proxy_class;
    std::string base_name=class_name+"_base";
    export_shape_param_proxy<ShapeType, detail::access<ShapeType> >(m, base_name);
    if (sweep_radius_valid)
        {
        pybind11::class_<proxy_class, std::shared_ptr< proxy_class > >(m, class_name.c_str(), pybind11::base< proxy_base >())
        .def(pybind11::init<std::shared_ptr< IntegratorHPMCMono<ShapeType> >, unsigned int>())
        .def_property_readonly("vertices", &proxy_class::getVerts)
        .def_property_readonly("sweep_radius", &proxy_class::getSweepRadius)
        ;
        }
    else
        {
        pybind11::class_<proxy_class, std::shared_ptr< proxy_class > >(m, class_name.c_str(), pybind11::base< proxy_base >())
        .def(pybind11::init<std::shared_ptr< IntegratorHPMCMono<ShapeType> >, unsigned int>())
        .def_property_readonly("vertices", &proxy_class::getVerts)
        ;
        }
    }

template<class ShapeType, class AccessType>
void export_poly3d_proxy(pybind11::module& m, std::string class_name, bool sweep_radius_valid)
    {
    using detail::shape_param_proxy;
    using detail::poly3d_param_proxy;
    typedef shape_param_proxy<ShapeType, AccessType>    proxy_base;
    typedef poly3d_param_proxy<ShapeType, AccessType>   proxy_class;
    std::string base_name=class_name+"_base";

    export_shape_param_proxy<ShapeType, AccessType >(m, base_name);
    if (sweep_radius_valid)
        {
        pybind11::class_<proxy_class, std::shared_ptr< proxy_class > >(m, class_name.c_str(), pybind11::base< proxy_base >())
        .def(pybind11::init<std::shared_ptr< IntegratorHPMCMono<ShapeType> >, unsigned int>())
        .def_property_readonly("vertices", &proxy_class::getVerts)
        .def_property_readonly("sweep_radius", &proxy_class::getSweepRadius)
        ;
        }
    else
        {
        pybind11::class_<proxy_class, std::shared_ptr< proxy_class > >(m, class_name.c_str(), pybind11::base< proxy_base >())
        .def(pybind11::init<std::shared_ptr< IntegratorHPMCMono<ShapeType> >, unsigned int>())
        .def_property_readonly("vertices", &proxy_class::getVerts)
        ;
        }
    }

void export_polyhedron_proxy(pybind11::module& m, std::string class_name)
    {
    using detail::shape_param_proxy;
    using detail::polyhedron_param_proxy;
    typedef ShapePolyhedron                     ShapeType;
    typedef shape_param_proxy<ShapeType>        proxy_base;
    typedef polyhedron_param_proxy<ShapeType>   proxy_class;
    std::string base_name=class_name+"_base";

    export_shape_param_proxy<ShapeType, detail::access<ShapeType> >(m, base_name);
    pybind11::class_<proxy_class, std::shared_ptr< proxy_class > >(m, class_name.c_str(), pybind11::base< proxy_base >())
    .def(pybind11::init<std::shared_ptr< IntegratorHPMCMono<ShapeType> >, unsigned int>())
    .def_property_readonly("vertices", &proxy_class::getVerts)
    .def_property_readonly("faces", &proxy_class::getFaces)
<<<<<<< HEAD
=======
    .def_property_readonly("overlap", &proxy_class::getOverlap)
>>>>>>> 553c7203
    .def_property_readonly("origin", &proxy_class::getOrigin)
    .def_property_readonly("sweep_radius", &proxy_class::getSweepRadius)
    .def_property_readonly("capacity", &proxy_class::getCapacity)
    .def_property_readonly("hull_only", &proxy_class::getHullOnly)
    ;
    }

void export_faceted_sphere_proxy(pybind11::module& m, std::string class_name)
    {
    using detail::shape_param_proxy;
    using detail::faceted_sphere_param_proxy;
    typedef ShapeFacetedSphere                  ShapeType;
    typedef shape_param_proxy<ShapeType>        proxy_base;
    typedef faceted_sphere_param_proxy<ShapeType>   proxy_class;
    std::string base_name=class_name+"_base";

    export_shape_param_proxy<ShapeType, detail::access<ShapeType> >(m, base_name);
    pybind11::class_<proxy_class, std::shared_ptr< proxy_class > >(m, class_name.c_str(), pybind11::base< proxy_base >())
    .def(pybind11::init<std::shared_ptr< IntegratorHPMCMono<ShapeType> >, unsigned int>())
    .def_property_readonly("vertices", &proxy_class::getVerts)
    .def_property_readonly("normals", &proxy_class::getNormals)
    .def_property_readonly("origin", &proxy_class::getOrigin)
    .def_property_readonly("diameter", &proxy_class::getDiameter)
    .def_property_readonly("offsets", &proxy_class::getOffsets)
    ;

    }

void export_sphinx_proxy(pybind11::module& m, std::string class_name)
    {
    using detail::shape_param_proxy;
    using detail::sphinx3d_param_proxy;
    typedef ShapeSphinx                         ShapeType;
    typedef shape_param_proxy<ShapeType>        proxy_base;
    typedef sphinx3d_param_proxy<ShapeType>     proxy_class;
    std::string base_name=class_name+"_base";

    export_shape_param_proxy<ShapeType, detail::access<ShapeType> >(m, base_name);
    pybind11::class_<proxy_class, std::shared_ptr< proxy_class > >(m, class_name.c_str(), pybind11::base< proxy_base >())
    .def(pybind11::init<std::shared_ptr< IntegratorHPMCMono<ShapeType> >, unsigned int>())
    .def_property_readonly("centers", &proxy_class::getCenters)
    .def_property_readonly("diameters", &proxy_class::getDiameters)
    .def_property_readonly("diameter", &proxy_class::getCircumsphereDiameter)
    ;

    }

template<class Shape, class ExportFunction >
void export_shape_union_proxy(pybind11::module& m, std::string class_name, ExportFunction& export_member_proxy)
    {
    using detail::shape_param_proxy;
    using detail::shape_union_param_proxy;
    typedef ShapeUnion<Shape>                     ShapeType;
    typedef shape_param_proxy<ShapeType>                    proxy_base;
    typedef shape_union_param_proxy<ShapeType, ShapeType>   proxy_class;

    std::string base_name=class_name+"_base";
    std::string member_name=class_name+"_member_proxy";

    export_shape_param_proxy<ShapeType, detail::access<ShapeType> >(m, base_name);
    export_member_proxy(m, member_name);
    pybind11::class_<proxy_class, std::shared_ptr< proxy_class > >(m, class_name.c_str(), pybind11::base< proxy_base >())
    .def(pybind11::init<std::shared_ptr< IntegratorHPMCMono<ShapeType> >, unsigned int>())
    .def_property_readonly("centers", &proxy_class::getPositions)
    .def_property_readonly("orientations", &proxy_class::getOrientations)
    .def_property_readonly("diameter", &proxy_class::getDiameter)
    .def_property_readonly("members", &proxy_class::getMembers)
    .def_property_readonly("overlap", &proxy_class::getOverlap)
    ;

    }


void export_shape_params(pybind11::module& m)
    {
    export_sphere_proxy<ShapeSphere, detail::access<ShapeSphere> >(m, "sphere_param_proxy");
    export_ell_proxy(m);
    export_poly2d_proxy<ShapeConvexPolygon>(m, "convex_polygon_param_proxy", false);
    export_poly2d_proxy<ShapeSpheropolygon>(m, "convex_spheropolygon_param_proxy", true);
    export_poly2d_proxy<ShapeSimplePolygon>(m, "simple_polygon_param_proxy", false);

    export_poly3d_proxy< ShapeConvexPolyhedron, detail::access<ShapeConvexPolyhedron> >(m, "convex_polyhedron_param_proxy", false);

    export_poly3d_proxy< ShapeSpheropolyhedron, detail::access<ShapeSpheropolyhedron> >(m, "convex_spheropolyhedron_param_proxy", true);

    export_polyhedron_proxy(m, "polyhedron_param_proxy");
    export_faceted_sphere_proxy(m, "faceted_sphere_param_proxy");
    export_sphinx_proxy(m, "sphinx3d_param_proxy");
<<<<<<< HEAD

    auto export_fnct = std::bind(export_poly3d_proxy<ShapeUnion<ShapeConvexPolyhedron>, detail::access_shape_union_members< ShapeUnion<ShapeConvexPolyhedron> > >, std::placeholders::_1, std::placeholders::_2, false);
    export_shape_union_proxy<ShapeConvexPolyhedron>(m, "convex_polyhedron_union_param_proxy", export_fnct);

=======
>>>>>>> 553c7203
    export_shape_union_proxy<ShapeSphere>(m, "sphere_union_param_proxy", export_sphere_proxy<ShapeUnion<ShapeSphere>, detail::access_shape_union_members< ShapeUnion<ShapeSphere> > > );
    }

} // end namespace hpmc


#endif // end __SHAPE_PROXY_H__<|MERGE_RESOLUTION|>--- conflicted
+++ resolved
@@ -153,27 +153,15 @@
 
 //! Helper function to build poly3d_data from python
 inline ShapePolyhedron::param_type make_poly3d_data(pybind11::list verts,pybind11::list face_verts,
-<<<<<<< HEAD
-                             pybind11::list face_offs, OverlapReal R, bool ignore_stats,
-=======
                              pybind11::list face_offs,
                              pybind11::list overlap,
                              OverlapReal R, bool ignore_stats,
->>>>>>> 553c7203
                              unsigned int leaf_capacity,
                              pybind11::list origin,
                              unsigned int hull_only,
                              std::shared_ptr<ExecutionConfiguration> exec_conf)
     {
     ShapePolyhedron::param_type result;
-<<<<<<< HEAD
-    result = detail::poly3d_data(len(verts), len(face_offs)-1, len(face_verts), exec_conf->isCUDAEnabled());
-    result.ignore = ignore_stats;
-    result.verts.sweep_radius = R;
-    result.n_faces = len(face_offs)-1;
-    result.origin = vec3<OverlapReal>(pybind11::cast<OverlapReal>(origin[0]), pybind11::cast<OverlapReal>(origin[1]), pybind11::cast<OverlapReal>(origin[2]));
-    result.hull_only = hull_only;
-=======
 
     // compute convex hull of vertices
     typedef quickhull::Vector3<OverlapReal> vec;
@@ -214,20 +202,16 @@
         result.convex_hull_verts.z[k] = it->z;
         k++;
         }
->>>>>>> 553c7203
 
     for (unsigned int i = 0; i < len(face_offs); i++)
         {
         unsigned int offs = pybind11::cast<unsigned int>(face_offs[i]);
         result.face_offs[i] = offs;
-<<<<<<< HEAD
-=======
         }
 
     for (unsigned int i = 0; i < result.n_faces; i++)
         {
         result.face_overlap[i] = pybind11::cast<unsigned int>(overlap[i]);
->>>>>>> 553c7203
         }
 
     // extract the verts from the python list and compute the radius on the way
@@ -239,32 +223,14 @@
         vert.x = pybind11::cast<OverlapReal>(v[0]);
         vert.y = pybind11::cast<OverlapReal>(v[1]);
         vert.z = pybind11::cast<OverlapReal>(v[2]);
-<<<<<<< HEAD
-        result.verts.x[i] = vert.x;
-        result.verts.y[i] = vert.y;
-        result.verts.z[i] = vert.z;
-        radius_sq = max(radius_sq, dot(vert, vert));
-        }
-    for (unsigned int i = len(verts); i < result.verts.N; i++)
-        {
-        result.verts.x[i] = 0;
-        result.verts.y[i] = 0;
-        result.verts.z[i] = 0;
-        }
-=======
         result.verts[i] = vert;
         radius_sq = max(radius_sq, dot(vert, vert));
         }
->>>>>>> 553c7203
 
     for (unsigned int i = 0; i < len(face_verts); i++)
         {
         unsigned int j = pybind11::cast<unsigned int>(face_verts[i]);
-<<<<<<< HEAD
-        if (j >= result.verts.N)
-=======
         if (j >= result.n_verts)
->>>>>>> 553c7203
             {
             std::ostringstream oss;
             oss << "Invalid vertex index " << j << " specified" << std::endl;
@@ -284,18 +250,6 @@
         unsigned int n_vert = 0;
         for (unsigned int j = result.face_offs[i]; j < result.face_offs[i+1]; ++j)
             {
-<<<<<<< HEAD
-            vec3<OverlapReal> v;
-            v.x = result.verts.x[result.face_verts[j]];
-            v.y = result.verts.y[result.face_verts[j]];
-            v.z = result.verts.z[result.face_verts[j]];
-
-            face_vec.push_back(v);
-            n_vert++;
-            }
-        std::vector<OverlapReal> vertex_radii(n_vert, result.verts.sweep_radius);
-        obbs[i] = hpmc::detail::compute_obb(face_vec, vertex_radii, false);
-=======
             vec3<OverlapReal> v = result.verts[result.face_verts[j]];
             face_vec.push_back(v);
             n_vert++;
@@ -304,25 +258,16 @@
         std::vector<OverlapReal> vertex_radii(n_vert, result.sweep_radius);
         obbs[i] = hpmc::detail::compute_obb(face_vec, vertex_radii, false);
         obbs[i].mask = result.face_overlap[i];
->>>>>>> 553c7203
         internal_coordinates.push_back(face_vec);
         }
 
     OBBTree tree;
-<<<<<<< HEAD
-    tree.buildTree(obbs, internal_coordinates, result.verts.sweep_radius, len(face_offs)-1, leaf_capacity);
-=======
     tree.buildTree(obbs, internal_coordinates, result.sweep_radius, len(face_offs)-1, leaf_capacity);
->>>>>>> 553c7203
     result.tree = GPUTree(tree, exec_conf->isCUDAEnabled());
     delete [] obbs;
 
     // set the diameter
-<<<<<<< HEAD
-    result.verts.diameter = 2*(sqrt(radius_sq)+result.verts.sweep_radius);
-=======
     result.convex_hull_verts.diameter = 2*(sqrt(radius_sq)+result.sweep_radius);
->>>>>>> 553c7203
 
     return result;
     }
@@ -717,8 +662,6 @@
         return faces;
         }
 
-<<<<<<< HEAD
-=======
     pybind11::list getOverlap()
         {
         std::vector<param_type, managed_allocator<param_type> > & params = m_mc->getParams();
@@ -729,7 +672,6 @@
         return overlap;
         }
 
->>>>>>> 553c7203
     pybind11::tuple getOrigin()
         {
         std::vector<param_type, managed_allocator<param_type> > & params = m_mc->getParams();
@@ -755,21 +697,6 @@
         return m_access(params[m_typeid]).hull_only;
         }
 
-<<<<<<< HEAD
-    unsigned int getCapacity() const
-        {
-        std::vector<param_type, managed_allocator<param_type> > & params = m_mc->getParams();
-        return m_access(params[m_typeid]).tree.getLeafNodeCapacity();
-        }
-
-    bool getHullOnly() const
-        {
-        std::vector<param_type, managed_allocator<param_type> > & params = m_mc->getParams();
-        return m_access(params[m_typeid]).hull_only;
-        }
-
-=======
->>>>>>> 553c7203
 };
 
 template< typename Shape, class AccessType = access<Shape> >
@@ -880,12 +807,9 @@
 
 template<typename Shape, typename AccessType >
 struct get_member_proxy<Shape, ShapeUnion<ShapeSphere>, AccessType >{ typedef sphere_param_proxy<Shape, AccessType> proxy_type; };
-<<<<<<< HEAD
 
 template<typename Shape, typename AccessType >
 struct get_member_proxy<Shape, ShapeUnion<ShapeConvexPolyhedron>, AccessType >{ typedef poly3d_param_proxy<Shape, AccessType> proxy_type; };
-=======
->>>>>>> 553c7203
 
 
 template< class ShapeUnionType >
@@ -1081,10 +1005,7 @@
     .def(pybind11::init<std::shared_ptr< IntegratorHPMCMono<ShapeType> >, unsigned int>())
     .def_property_readonly("vertices", &proxy_class::getVerts)
     .def_property_readonly("faces", &proxy_class::getFaces)
-<<<<<<< HEAD
-=======
     .def_property_readonly("overlap", &proxy_class::getOverlap)
->>>>>>> 553c7203
     .def_property_readonly("origin", &proxy_class::getOrigin)
     .def_property_readonly("sweep_radius", &proxy_class::getSweepRadius)
     .def_property_readonly("capacity", &proxy_class::getCapacity)
@@ -1173,13 +1094,10 @@
     export_polyhedron_proxy(m, "polyhedron_param_proxy");
     export_faceted_sphere_proxy(m, "faceted_sphere_param_proxy");
     export_sphinx_proxy(m, "sphinx3d_param_proxy");
-<<<<<<< HEAD
 
     auto export_fnct = std::bind(export_poly3d_proxy<ShapeUnion<ShapeConvexPolyhedron>, detail::access_shape_union_members< ShapeUnion<ShapeConvexPolyhedron> > >, std::placeholders::_1, std::placeholders::_2, false);
     export_shape_union_proxy<ShapeConvexPolyhedron>(m, "convex_polyhedron_union_param_proxy", export_fnct);
 
-=======
->>>>>>> 553c7203
     export_shape_union_proxy<ShapeSphere>(m, "sphere_union_param_proxy", export_sphere_proxy<ShapeUnion<ShapeSphere>, detail::access_shape_union_members< ShapeUnion<ShapeSphere> > > );
     }
 
