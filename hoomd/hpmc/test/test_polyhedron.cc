--- conflicted
+++ resolved
@@ -8,10 +8,6 @@
 
 HOOMD_UP_MAIN();
 
-<<<<<<< HEAD
-
-=======
->>>>>>> 553c7203
 #include <iostream>
 #include <string>
 
@@ -63,21 +59,13 @@
             face_vec.push_back(v);
             n_vert++;
             }
-<<<<<<< HEAD
-        std::vector<OverlapReal> vertex_radii(n_vert,data.verts.sweep_radius);
-=======
 
         std::vector<OverlapReal> vertex_radii(n_vert,data.sweep_radius);
->>>>>>> 553c7203
         obbs[i] = hpmc::detail::compute_obb(face_vec, vertex_radii, false);
         internal_coordinates.push_back(face_vec);
         }
     unsigned int capacity = 4;
-<<<<<<< HEAD
-    tree.buildTree(obbs, internal_coordinates, data.verts.sweep_radius, data.n_faces, capacity);
-=======
     tree.buildTree(obbs, internal_coordinates, data.sweep_radius, data.n_faces, capacity);
->>>>>>> 553c7203
     GPUTree gpu_tree(tree);
     free(obbs);
     return gpu_tree;
