--- conflicted
+++ resolved
@@ -332,14 +332,7 @@
         volume_move_probability=0.5, trigger=1):
         super().__init__(trigger)
 
-<<<<<<< HEAD
         self.ngibbs = int(ngibbs)
-        self.seed = int(seed)
-=======
-        self.cpp_updater = cls(hoomd.context.current.system_definition,
-                               mc.cpp_integrator,
-                               ngibbs);
->>>>>>> 93356aa6
 
         _default_dict = dict(ntrial=1)
         param_dict = ParameterDict(transfer_types=list(transfer_types),
@@ -538,52 +531,19 @@
     The `Clusters` updater support threaded execution on multiple CPU cores.
 
     Attributes:
-<<<<<<< HEAD
-        seed (int): Random number seed.
         pivot_move_ratio (float): Set the ratio between pivot and reflection moves.
-=======
-        swap_type_pair (list): A pair of two types whose identities may be swapped.
-        delta_mu (float): The chemical potential difference between types to be swapped
-        move_ratio (float): Set the ratio between pivot and reflection moves.
->>>>>>> 93356aa6
         flip_probability (float): Set the probability for transforming an
                                  individual cluster.
         trigger (Trigger): Select the timesteps on which to perform cluster
             moves.
-
-<<<<<<< HEAD
-    Examples::
-
-        TODO: link to example notebooks
-
     """
 
     def __init__(self, seed, pivot_move_ratio=0.5, flip_probability=0.5, trigger=1):
-=======
-        instance (int):
-            When using multiple `Clusters` updaters in a single simulation,
-            give each a unique value for `instance` so that they generate
-            different streams of random numbers.
-    """
-
-    def __init__(self, swap_type_pair, delta_mu=0, move_ratio=0.5,
-                 flip_probability=0.5, swap_move_ratio=0.5, trigger=1):
->>>>>>> 93356aa6
         super().__init__(trigger)
 
-<<<<<<< HEAD
-        param_dict = ParameterDict(seed=int(seed),
-                                   pivot_move_ratio=float(pivot_move_ratio),
+        param_dict = ParameterDict(pivot_move_ratio=float(pivot_move_ratio),
                                    flip_probability=float(flip_probability))
 
-=======
-        param_dict = ParameterDict(swap_type_pair=list(swap_type_pair),
-                                   move_ratio=float(move_ratio),
-                                   flip_probability=float(flip_probability),
-                                   swap_move_ratio=float(swap_move_ratio),
-                                   delta_mu=float(delta_mu),
-                                   instance=int)
->>>>>>> 93356aa6
         self._param_dict.update(param_dict)
         self.instance = 0
 
@@ -613,41 +573,16 @@
 
         if not integrator._attached:
             raise RuntimeError("Integrator is not attached yet.")
-<<<<<<< HEAD
-=======
-        self._cpp_obj = cpp_cls(self._simulation.state._cpp_sys_def,
-                                integrator._cpp_obj)
-        super()._attach()
-
-    @property
-    def counter(self):
-        """Get the number of accepted and rejected cluster moves.
-
-        Returns:
-            A counter object with pivot, reflection, and swap properties. Each
-            property is a list of accepted moves and rejected moves since the
-            last run.
-
-        Note:
-            `None` when the simulation run has not started.
-        """
-        if not self._attached:
-            return None
-        else:
-            return self._cpp_obj.getCounters(1)
->>>>>>> 93356aa6
 
         if use_gpu:
             sys_def = self._simulation.state._cpp_sys_def
             self._cpp_cell = _hoomd.CellListGPU(sys_def)
             self._cpp_obj = cpp_cls(self._simulation.state._cpp_sys_def,
                                     integrator._cpp_obj,
-                                    self._cpp_cell,
-                                    int(self.seed))
+                                    self._cpp_cell)
         else:
             self._cpp_obj = cpp_cls(self._simulation.state._cpp_sys_def,
-                                    integrator._cpp_obj,
-                                    int(self.seed))
+                                    integrator._cpp_obj)
         super()._attach()
 
     @log
