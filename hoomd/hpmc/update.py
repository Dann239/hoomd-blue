--- conflicted
+++ resolved
@@ -506,19 +506,6 @@
 
         if not integrator._attached:
             raise RuntimeError("Integrator is not attached yet.")
-<<<<<<< HEAD
-=======
-        self._cpp_obj = cpp_cls(self._simulation.state._cpp_sys_def,
-                                integrator._cpp_obj,
-                                int(self.seed))
-        super()._attach()
->>>>>>> 6b4f4dcc
-
-        if isinstance(self._simulation.device, hoomd.device.GPU):
-            self._cpp_obj = cpp_cls(self._simulation.state._cpp_sys_def,
-                                    integrator._cpp_obj,
-                                    int(self.seed))
-        else:
             self._cpp_obj = cpp_cls(self._simulation.state._cpp_sys_def,
                                     integrator._cpp_obj,
                                     int(self.seed))
