--- conflicted
+++ resolved
@@ -176,53 +176,7 @@
         {
         return data.sweep_radius != OverlapReal(0.0);
         }
-
-<<<<<<< HEAD
-    #ifndef __HIPCC__
-    std::string getShapeSpec() const
-        {
-        unsigned int n_verts = data.n_verts;
-        unsigned int n_faces = data.n_faces;
-
-        std::ostringstream shapedef;
-        if (n_verts == 1 && data.verts[0].x == 0.0f && data.verts[0].y == data.verts[0].x && data.verts[0].y == data.verts[0].z)
-            {
-            shapedef << "{\"type\": \"Sphere\", \"diameter\": " << data.sweep_radius*OverlapReal(2.0) << "}";
-            }
-        else
-            {
-            shapedef << "{\"type\": \"Mesh\", \"vertices\": [";
-            for (unsigned int i = 0; i < n_verts-1; i++)
-                {
-                shapedef << "[" << data.verts[i].x << ", " << data.verts[i].y << ", " << data.verts[i].z << "], ";
-                }
-            shapedef << "[" << data.verts[n_verts-1].x << ", " << data.verts[n_verts-1].y << ", " << data.verts[n_verts-1].z << "]], \"indices\": [";
-            unsigned int nverts_face, offset;
-            for (unsigned int i = 0; i < n_faces; i++)
-                {
-                // Number of vertices of ith face
-                nverts_face = data.face_offs[i + 1] - data.face_offs[i];
-                offset = data.face_offs[i];
-                shapedef << "[";
-                for (unsigned int j = 0; j < nverts_face-1; j++)
-                    {
-                    shapedef << data.face_verts[offset+j] << ", ";
-                    }
-                shapedef << data.face_verts[offset+nverts_face-1];
-                if (i == n_faces-1)
-                    shapedef << "]]}";
-                else
-                    shapedef << "], ";
-                }
-            }
-        return shapedef.str();
-        }
-    #endif
-
     //! Return the bounding box of the shape in world coordinates
-=======
-    /// Return the bounding box of the shape in world coordinates
->>>>>>> ca64105b
     DEVICE detail::AABB getAABB(const vec3<Scalar>& pos) const
         {
         return detail::AABB(pos, data.diameter/Scalar(2));
