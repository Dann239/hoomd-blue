--- conflicted
+++ resolved
@@ -3,125 +3,8 @@
 
 """Hard particle Monte Carlo.
 
-<<<<<<< HEAD
-HPMC performs hard particle Monte Carlo simulations of a variety of classes of shapes.
-
-.. rubric:: Overview
-
-HPMC implements hard particle Monte Carlo in HOOMD-blue.
-
-.. rubric:: Logging
-
-The following quantities are provided by the integrator for use in HOOMD-blue's ``hoomd.analyze.log``.
-
-- ``hpmc_sweep`` - Number of sweeps completed since the start of the MC integrator
-- ``hpmc_translate_acceptance`` - Fraction of translation moves accepted (averaged only over the last time step)
-- ``hpmc_rotate_acceptance`` - Fraction of rotation moves accepted (averaged only over the last time step)
-- ``hpmc_d`` - Maximum move displacement
-- ``hpmc_a`` - Maximum rotation move
-- ``hpmc_move_ratio`` - Probability of making a translation move (1- P(rotate move))
-- ``hpmc_overlap_count`` - Count of the number of particle-particle overlaps in the current system configuration
-
-With non-interacting depletants, the following log quantities are available:
-
-- ``hpmc_fugacity_**type**`` - The current value of the depletant fugacity for a given type (in units of density, volume^-1)
-- ``hpmc_insert_count`` - Number of depletants inserted per colloid
-
-With patch energies defined, the following quantities are available:
-- ``hpmc_patch_energy`` - The potential energy of the system resulting from the patch interaction.
-- ``hpmc_patch_rcut`` - The cutoff radius in the patch energy interaction.
-
-:py:class:`compute.free_volume` provides the following loggable quantities:
-- ``hpmc_free_volume`` - The free volume estimate in the simulation box obtained by MC sampling (in volume units)
-
-:py:class:`update.boxmc` provides the following loggable quantities:
-
-- ``hpmc_boxmc_trial_count`` - Number of box changes attempted since the start of the boxmc updater
-- ``hpmc_boxmc_volume_acceptance`` - Fraction of volume/length change trials accepted (averaged from the start of the last run)
-- ``hpmc_boxmc_ln_volume_acceptance`` - Fraction of log(volume) change trials accepted (averaged from the start of the last run)
-- ``hpmc_boxmc_shear_acceptance`` - Fraction of shear trials accepted (averaged from the start of the last run)
-- ``hpmc_boxmc_aspect_acceptance`` - Fraction of aspect trials accepted (averaged from the start of the last run)
-- ``hpmc_boxmc_betaP`` Current value of the :math:`\beta p` value of the boxmc updater
-
-:py:class:`update.muvt` provides the following loggable quantities.
-
-- ``hpmc_muvt_insert_acceptance`` - Fraction of particle insertions accepted (averaged from start of run)
-- ``hpmc_muvt_remove_acceptance`` - Fraction of particle removals accepted (averaged from start of run)
-- ``hpmc_muvt_volume_acceptance`` - Fraction of particle removals accepted (averaged from start of run)
-
-:py:class:`update.Clusters()` provides the following loggable quantities.
-
-- ``hpmc_clusters_moves`` - Fraction of cluster moves divided by the number of particles
-- ``hpmc_clusters_pivot_acceptance`` - Fraction of pivot moves accepted
-- ``hpmc_clusters_reflection_acceptance`` - Fraction of reflection moves accepted
-- ``hpmc_clusters_swap_acceptance`` - Fraction of swap moves accepted
-- ``hpmc_clusters_avg_size`` - Average cluster size
-
-.. rubric:: Timestep definition
-
-HOOMD-blue started as an MD code where **timestep** has a clear meaning. MC simulations are run
-for timesteps. In exact terms, this means different things on the CPU and GPU and something slightly different when
-using MPI. The behavior is approximately normalized so that user scripts do not need to drastically change
-run() lengths when switching from one execution resource to another.
-
-In the GPU implementation, one trial move is applied to a number of randomly chosen particles in each cell during one
-timestep. The number of selected particles is ``nselect*ceil(avg particles per cell)`` where *nselect* is a user-chosen
-parameter. The default value of *nselect* is 4, which achieves optimal performance for a wide variety of benchmarks.
-Detailed balance is obeyed at the level of a timestep. In short: One timestep **is NOT equal** to one sweep,
-but is approximately *nselect* sweeps, which is an overestimation.
-
-In the single-threaded CPU implementation, one trial move is applied *nselect* times to each of the *N* particles
-during one timestep. In parallel MPI runs, one trial moves is applied *nselect* times to each particle in the active
-region. There is a small strip of inactive region near the boundaries between MPI ranks in the domain decomposition.
-The trial moves are performed in a shuffled order so detailed balance is obeyed at the level of a timestep.
-In short: One timestep **is approximately** *nselect* sweeps (*N* trial moves). In single-threaded runs, the
-approximation is exact, but it is slightly underestimated in MPI parallel runs.
-
-To approximate a fair comparison of dynamics between CPU and GPU timesteps, log the ``hpmc_sweep``
-quantity to get the number sweeps completed so far at each logged timestep.
-
-See `J. A. Anderson et. al. 2016 <http://dx.doi.org/10.1016/j.cpc.2016.02.024>`_ for design and implementation details.
-
-.. rubric:: Depletants
-
-HPMC supports integration with implicit depletants. *Depletants* are shapes that do not interact between themselves, but have
-a finite excluded volume with respect to other particles (the *colloids*). Their ideal gas nature makes it possible to randomly insert
-depletants into the overlap regions between the colloids, according to a Poisson point process to sample from the grand-canonical
-ensemble. This insertion is efficiently performed in parallel on the CPU, using TBB when it is enabled (see
-:doc:`Installation Guide </installation>`), or on the GPU.
-
-Details on the depletant capability are documented in `J. Glaser et al. 2015 <https://doi.org/10.1063/1.4935175>`_, and
-Glaser, to be published (2019).
-
-Since release 3.0 HOOMD-blue supports *quermass integration*, which is a method
-to define the excluded volume of the colloids independently from that of the
-test particles. Every colloid is swept by a sphere of constant radius
-**r_sweep** (see ``hoomd.hpmc.integrate.mode_hpmc.set_params``), similar
-to implicit depletants with a spherical depletant. However, the test particle
-(or mixture thereof) now intersects the region of intersection between the
-sphere-swept colloids, as illustrated below. The name 'Quermass integration' of
-the method emphasizes the fact that test particles of arbitrary shape and in
-particular, convex test particles of arbitrary geometric measures (volume,
-surface area, integrated mean and Gaussian curvature -- the four Minkowski measures in
-three dimensions) can be used to realize a free energy functional that depends
-on the corresponding measures of the system of particles in a general way. The
-coefficients can have any sign, e.g. negative coefficients are realized
-by negative test particle fugacities (see ``hoomd.hpmc.integrate.mode_hpmc.set_fugacity``).
-
-.. image:: quermass.png
-    :width: 450 px
-    :align: center
-    :alt: Cell list schematic
-
-.. rubric:: Stability
-
-:py:mod:`hoomd.hpmc` is **stable**. When upgrading from version 2.x to 2.y (y > x),
-existing job scripts that follow *documented* interfaces for functions and classes
-will not require any modifications. **Maintainer:** Joshua A. Anderson
-=======
 HPMC performs hard particle Monte Carlo simulations of a variety of classes of
 shapes.
->>>>>>> d5d513db
 """
 
 # need to import all submodules defined in this directory
