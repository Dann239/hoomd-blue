#include "EvalFactory.h"
#include "ClangCompiler.h"

#include <memory>
#include <sstream>
#include <utility>

#pragma GCC diagnostic push
#pragma GCC diagnostic ignored "-Wconversion"

#include "llvm/ExecutionEngine/ExecutionEngine.h"
#include "llvm/ExecutionEngine/Orc/ExecutionUtils.h"
#include "llvm/ExecutionEngine/Orc/JITTargetMachineBuilder.h"
#include "llvm/ExecutionEngine/Orc/OrcABISupport.h"
#include "llvm/IRReader/IRReader.h"
#include "llvm/Support/DynamicLibrary.h"
#include "llvm/Support/SourceMgr.h"
#include "llvm/Support/TargetSelect.h"

#pragma GCC diagnostic pop

namespace hoomd
    {
namespace hpmc
    {
//! C'tor
EvalFactory::EvalFactory(const std::string& cpp_code,
                         const std::vector<std::string>& compiler_args,
                         bool is_union)
    {
    std::ostringstream sstream;
    m_eval = nullptr;
    m_alpha = nullptr;
    m_alpha_union = nullptr;

    // initialize LLVM
    auto clang_compiler = ClangCompiler::getClangCompiler();

    // Add the program's symbols into the JIT's search space.
    if (llvm::sys::DynamicLibrary::LoadLibraryPermanently(nullptr))
        {
        m_error_msg = "Error loading program symbols.\n";
        return;
        }

    llvm::LLVMContext Context;

    // compile the module
    auto module = clang_compiler->compileCode(cpp_code, compiler_args, Context, sstream);

    if (!module)
        {
        // if the module didn't load, report an error
        m_error_msg = sstream.str();
        return;
        }

    // Build the JIT
    m_jit = llvm::orc::KaleidoscopeJIT::Create();

    if (!m_jit)
        {
        m_error_msg = "Could not initialize JIT.";
        return;
        }

    // Add the module.
    if (auto E = m_jit->addModule(std::move(module)))
        {
        m_error_msg = "Could not add JIT module.";
        return;
        }

    // Look up the eval function pointer.
    auto eval = m_jit->findSymbol("eval");

    if (!eval)
        {
        m_error_msg = "Could not find eval function in LLVM module.";
        return;
        }

    // Look up the param_array arrays
    if (is_union)
        {
        auto alpha = m_jit->findSymbol("param_array_isotropic");
        if (!alpha)
            {
            m_error_msg = "Could not find param_array_isotropic array in LLVM module.";
            return;
            }

        // also get param_array_constituent if this is a union
        auto alpha_union = m_jit->findSymbol("param_array_constituent");
        if (!alpha_union)
            {
            m_error_msg = "Could not find param_array_constituent array in LLVM module.";
            return;
            }

        /// these casts are like this because 1) it works correctly like this and
        /// 2) trying to use static_cast or reinterpret_cast gives compilation errors
        m_alpha = (float**)(alpha->getAddress());
        m_alpha_union = (float**)(alpha_union->getAddress());
        }
    else // not a union class
        {
        auto alpha = m_jit->findSymbol("param_array");
        if (!alpha)
            {
            m_error_msg = "Could not find param_array array in LLVM module.";
            return;
            }
        /// this cast is like this because 1) it works correctly like this and
        /// 2) trying to use static_cast or reinterpret_cast gives compilation errors
        m_alpha = (float**)(alpha->getAddress());
        }

    /// this cast is like this because 1) it works correctly like this and
    /// 2) trying to use static_cast or reinterpret_cast gives compilation errors
    m_eval = (EvalFnPtr)(long unsigned int)(eval->getAddress());
<<<<<<< HEAD
    m_alpha = (float**)(alpha->getAddress());
    m_alpha_union = (float**)(alpha_union->getAddress());
    }

    } // end namespace hpmc
    } // end namespace hoomd
=======
    }
>>>>>>> 4de61f93
<|MERGE_RESOLUTION|>--- conflicted
+++ resolved
@@ -119,13 +119,7 @@
     /// this cast is like this because 1) it works correctly like this and
     /// 2) trying to use static_cast or reinterpret_cast gives compilation errors
     m_eval = (EvalFnPtr)(long unsigned int)(eval->getAddress());
-<<<<<<< HEAD
-    m_alpha = (float**)(alpha->getAddress());
-    m_alpha_union = (float**)(alpha_union->getAddress());
     }
 
     } // end namespace hpmc
-    } // end namespace hoomd
-=======
-    }
->>>>>>> 4de61f93
+    } // end namespace hoomd