// Copyright (c) 2009-2019 The Regents of the University of Michigan
// This file is part of the HOOMD-blue project, released under the BSD 3-Clause License.

// inclusion guard
#ifndef _INTEGRATOR_HPMC_MONO_H_
#define _INTEGRATOR_HPMC_MONO_H_

/*! \file IntegratorHPMCMono.h
    \brief Declaration of IntegratorHPMC
*/

#include <iostream>
#include <iomanip>
#include <sstream>

#include "hoomd/Integrator.h"
#include "HPMCPrecisionSetup.h"
#include "IntegratorHPMC.h"
#include "Moves.h"
#include "hoomd/AABBTree.h"
#include "GSDHPMCSchema.h"
#include "hoomd/Index1D.h"
#include "hoomd/RNGIdentifiers.h"
#include "hoomd/managed_allocator.h"
#include "hoomd/GSDShapeSpecWriter.h"
#include "ShapeSpheropolyhedron.h"

#ifdef ENABLE_TBB
#include <thread>
#include <tbb/blocked_range.h>
#include <tbb/enumerable_thread_specific.h>
#include <tbb/parallel_for.h>
#include <tbb/parallel_reduce.h>
#endif

#ifdef ENABLE_MPI
#include "hoomd/Communicator.h"
#include "hoomd/HOOMDMPI.h"
#endif

#ifndef __HIPCC__
#include <pybind11/pybind11.h>
#endif

namespace hpmc
{

namespace detail
{

//! Helper class to manage shuffled update orders
/*! Stores an update order from 0 to N-1, inclusive, and can be resized. shuffle() shuffles the order of elements
    to a new random permutation. operator [i] gets the index of the item at order i in the current shuffled sequence.
    \ingroup hpmc_data_structs
*/
class UpdateOrder
    {
    public:
        //! Constructor
        /*! \param seed Random number seed
            \param N number of integers to shuffle
        */
        UpdateOrder(unsigned int seed, unsigned int N=0)
            : m_seed(seed)
            {
            resize(N);
            }

        //! Resize the order
        /*! \param N new size
            \post The order is 0, 1, 2, ... N-1
        */
    void resize(unsigned int N)
            {
            // initialize the update order
            m_update_order.resize(N);
            for (unsigned int i = 0; i < N; i++)
                m_update_order[i] = i;
            }

        //! Shuffle the order
        /*! \param timestep Current timestep of the simulation
            \note \a timestep is used to seed the RNG, thus assuming that the order is shuffled only once per
            timestep.
        */
        void setRandomDirection(unsigned int timestep, unsigned int select = 0)
            {
            hoomd::RandomGenerator rng(hoomd::RNGIdentifier::HPMCMonoShuffle, m_seed, timestep, select);
            for (unsigned int i=m_update_order.size()-1; i>=1; i--)
                {
                unsigned int j = hoomd::UniformIntDistribution(i)(rng);
                std::swap(m_update_order[i], m_update_order[j]);
                }
            }
        std::vector<unsigned int>::iterator begin() { return m_update_order.begin(); } // TODO: make const?
        std::vector<unsigned int>::iterator end() { return m_update_order.end(); }
        //! Access element of the shuffled order
        unsigned int operator[](unsigned int i)
            {
            return m_update_order[i];
            }
    private:
        unsigned int m_seed;                       //!< Random number seed
        std::vector<unsigned int> m_update_order; //!< Update order
    };

}; // end namespace detail

//! HPMC on systems of mono-disperse shapes
/*! Implement hard particle monte carlo for a single type of shape on the CPU.
    TODO: I need better documentation
    \ingroup hpmc_integrators
*/
template < class Shape >
class IntegratorHPMCMono : public IntegratorHPMC
    {
    public:
        //! Param type from the shape
        //! Each shape has a param_type member that contain
        //! shape-specific descriptors(radius, vertices, etc)
        typedef typename Shape::param_type param_type;

        //! Constructor
        IntegratorHPMCMono(std::shared_ptr<SystemDefinition> sysdef,
                      unsigned int seed);

        virtual ~IntegratorHPMCMono()
            {
            if (m_aabbs != NULL)
                free(m_aabbs);
            m_pdata->getBoxChangeSignal().template disconnect<IntegratorHPMCMono<Shape>, &IntegratorHPMCMono<Shape>::slotBoxChanged>(this);
            m_pdata->getParticleSortSignal().template disconnect<IntegratorHPMCMono<Shape>, &IntegratorHPMCMono<Shape>::slotSorted>(this);
            }

        virtual void resetStats();

        //! Take one timestep forward
        virtual void update(unsigned int timestep);

        /*
         * Depletant related options
         */

        //! Set the depletant density in the free volume
        void setDepletantFugacityPy(std::string type_name, Scalar fugacity)
            {
            unsigned int id = this->m_pdata->getTypeByName(type_name);
            m_fugacity[id] = fugacity;
            }

        //! Returns the depletant fugacity
        Scalar getDepletantFugacityPy(std::string type_name)
            {
            unsigned int id = this->m_pdata->getTypeByName(type_name);
            return m_fugacity[id];
            }

        //! Returns the depletant fugacity
        Scalar getDepletantFugacity(unsigned int id)
            {
            return m_fugacity[id];
            }

        //! Set quermass integration mode
        void setQuermassMode(bool enable_quermass)
            {
            if (enable_quermass && !Shape::supportsSweepRadius())
                throw std::runtime_error("Quermass integration not supported for this shape");

            m_quermass = enable_quermass;
            }

        //! Get the quermass integration state
        bool getQuermassMode()
            {
            return m_quermass;
            }

        //! Set up the additional sweep radius around every shape
        void setSweepRadius(Scalar sweep_radius)
            {
            // check if supported
            if (sweep_radius != 0.0 && !Shape::supportsSweepRadius())
                throw std::runtime_error("This shape doesn't support setting a sweep radius to extend the surface out.\n");

            m_sweep_radius = sweep_radius;
            }

        //! Get the sweep radius
        Scalar getSweepRadius()
             {
             return m_sweep_radius;
             }

        //! Get the current counter values
        std::vector<hpmc_implicit_counters_t> getImplicitCounters(unsigned int mode=0);

        //! Method to scale the box
        virtual bool attemptBoxResize(unsigned int timestep, const BoxDim& new_box);

        /*
         * Common HPMC API
         */

        //! Get the maximum particle diameter
        virtual Scalar getMaxCoreDiameter();

        //! Get the minimum particle diameter
        virtual OverlapReal getMinCoreDiameter();

        //! Set the pair parameters for a single type
        virtual void setParam(unsigned int typ, const param_type& param);

        //! Set shape parameters from python
        void setShape(std::string typ, pybind11::dict v);

        //! Get shape parameter from python
        pybind11::dict getShape(std::string typ);

        //! Set elements of the interaction matrix
        virtual void setInteractionMatrix(std::pair<std::string, std::string> types,
                                          bool check_overlaps);

        //! Get elements of the interaction matrix
        virtual bool getInteractionMatrixPy(std::pair<std::string, std::string> types);

        //! Set the external field for the integrator
        void setExternalField(std::shared_ptr< ExternalFieldMono<Shape> > external)
            {
            m_external = external;
            this->m_external_base = (ExternalField*)external.get();
            }

        //! Get a list of logged quantities
        virtual std::vector< std::string > getProvidedLogQuantities();

        //! Get the value of a logged quantity
        virtual Scalar getLogValue(const std::string& quantity, unsigned int timestep);

        //! Get the particle parameters
        virtual std::vector<param_type, managed_allocator<param_type> >& getParams()
            {
            return m_params;
            }

        //! Get the interaction matrix
        virtual const GlobalArray<unsigned int>& getInteractionMatrix()
            {
            return m_overlaps;
            }

        //! Get the indexer for the interaction matrix
        virtual const Index2D& getOverlapIndexer()
            {
            return m_overlap_idx;
            }

<<<<<<< HEAD
        //! Count overlaps with the option to exit early at the first detected overlap
        virtual unsigned int countOverlaps(bool early_exit);
=======
      //! Count overlaps with the option to exit early at the first detected overlap
        virtual unsigned int countOverlaps(unsigned int timestep, bool early_exit);
>>>>>>> 50ceeed2

        //! Return a vector that is an unwrapped overlap map
        virtual std::vector<std::pair<unsigned int, unsigned int> > mapOverlaps();

        //! Return a vector that is an unwrapped energy map
        virtual std::vector<float> mapEnergies();

        //! Return a python list that is an unwrapped energy map
        virtual pybind11::list PyMapEnergies();

        //! Test overlap for a given pair of particle coordinates
        /*! \param type_i Type of first particle
            \param type_j Type of second particle
            \param rij Separation vector rj-ri
            \param qi Orientation quaternion of first particle
            \param qj Orientation quaternion of second particle
            \param use_images if true, take into account periodic boundary conditions
            \param exclude_self if true, exclude the self-image
            \returns true if particles overlap
         */
        virtual bool py_test_overlap(unsigned int type_i, unsigned int type_j,
            pybind11::list rij, pybind11::list qi, pybind11::list qj,
            bool use_images, bool exclude_self);

        //! Return the requested ghost layer width
        virtual Scalar getGhostLayerWidth(unsigned int)
            {
            Scalar ghost_width = m_nominal_width + m_extra_ghost_width;
            m_exec_conf->msg->notice(9) << "IntegratorHPMCMono: ghost layer width of " << ghost_width << std::endl;
            return ghost_width;
            }

        #ifdef ENABLE_MPI
        //! Return the requested communication flags for ghost particles
        virtual CommFlags getCommFlags(unsigned int)
            {
            CommFlags flags(0);
            flags[comm_flag::position] = 1;
            flags[comm_flag::tag] = 1;

            std::ostringstream o;
            o << "IntegratorHPMCMono: Requesting communication flags for pos tag orientation";

            // many things depend internally on the orientation field (for ghosts) being initialized, therefore always request it
            flags[comm_flag::orientation] = 1;

            if (m_patch && (!m_patch_log))
                {
                flags[comm_flag::diameter] = 1;
                flags[comm_flag::charge] = 1;
                o << "diameter charge";
                }

            m_exec_conf->msg->notice(9) << o.str() << std::endl;
            return flags;
            }
        #endif

        //! Prepare for the run
        virtual void prepRun(unsigned int timestep)
            {
            // base class method
            IntegratorHPMC::prepRun(timestep);

                {
                // for p in params, if Shape dummy(q_dummy, params).hasOrientation() then m_hasOrientation=true
                m_hasOrientation = false;
                quat<Scalar> q(make_scalar4(1,0,0,0));
                for (unsigned int i=0; i < m_pdata->getNTypes(); i++)
                    {
                    Shape dummy(q, m_params[i]);
                    if (dummy.hasOrientation())
                        m_hasOrientation = true;
                    }
                }
            updateCellWidth(); // make sure the cell width is up-to-date and forces a rebuild of the AABB tree and image list

            communicate(true);
            }

        //! Communicate particles
        virtual void communicate(bool migrate)
            {
            // migrate and exchange particles
            #ifdef ENABLE_MPI
            if (m_comm)
                {
                // this is kludgy but necessary since we are calling the communications methods directly
                m_comm->setFlags(getCommFlags(0));

                if (migrate)
                    m_comm->migrateParticles();
                else
                    m_pdata->removeAllGhostParticles();

                m_comm->exchangeGhosts();

                m_aabb_tree_invalid = true;
                }
            #endif
            }

        //! Return true if anisotropic particles are present
        virtual bool hasOrientation() { return m_hasOrientation; }

        //! Compute the energy due to patch interactions
        /*! \param timestep the current time step
         * \returns the total patch energy
         */
        virtual float computePatchEnergy(unsigned int timestep);

        //! Build the AABB tree (if needed)
        const detail::AABBTree& buildAABBTree();

        //! Make list of image indices for boxes to check in small-box mode
        const std::vector<vec3<Scalar> >& updateImageList();

        //! Return list of integer shift vectors for periodic images
        const std::vector<int3>& getImageHKL()
            {
            updateImageList();
            return m_image_hkl;
            }

        //! Method to be called when number of types changes
        virtual void slotNumTypesChange();

        void invalidateAABBTree(){ m_aabb_tree_invalid = true; }

        //! Method that is called whenever the GSD file is written if connected to a GSD file.
        int slotWriteGSDState(gsd_handle&, std::string name) const;

        //! Method that is called whenever the GSD file is written if connected to a GSD file.
        int slotWriteGSDShapeSpec(gsd_handle&) const;

        //! Method that is called to connect to the gsd write state signal
        void connectGSDStateSignal(std::shared_ptr<GSDDumpWriter> writer, std::string name);

        //! Method that is called to connect to the gsd write shape signal
        void connectGSDShapeSpec(std::shared_ptr<GSDDumpWriter> writer);

        //! Method that is called to connect to the gsd write state signal
        bool restoreStateGSD(std::shared_ptr<GSDReader> reader, std::string name);

        std::vector<std::string> getTypeShapeMapping(const std::vector<param_type, managed_allocator<param_type> > &params) const
            {
            quat<Scalar> q(make_scalar4(1,0,0,0));
            std::vector<std::string> type_shape_mapping(params.size());
            for (unsigned int i = 0; i < type_shape_mapping.size(); i++)
                {
                Shape shape(q, params[i]);
                type_shape_mapping[i] = getShapeSpec(shape);
                }
            return type_shape_mapping;
            }

        pybind11::list getTypeShapesPy()
            {
            std::vector<std::string> type_shape_mapping = this->getTypeShapeMapping(this->m_params);
            pybind11::list type_shapes;
            for (unsigned int i = 0; i < type_shape_mapping.size(); i++)
                type_shapes.append(type_shape_mapping[i]);
            return type_shapes;
            }

    protected:
        std::vector<param_type, managed_allocator<param_type> > m_params;   //!< Parameters for each particle type on GPU
        GlobalArray<unsigned int> m_overlaps;          //!< Interaction matrix (0/1) for overlap checks
        detail::UpdateOrder m_update_order;         //!< Update order
        bool m_image_list_is_initialized;                    //!< true if image list has been used
        bool m_image_list_valid;                             //!< image list is invalid if the box dimensions or particle parameters have changed.
        std::vector<vec3<Scalar> > m_image_list;             //!< List of potentially interacting simulation box images
        std::vector<int3> m_image_hkl;               //!< List of potentially interacting simulation box images (integer shifts)
        unsigned int m_image_list_rebuilds;                  //!< Number of times the image list has been rebuilt
        bool m_image_list_warning_issued;                    //!< True if the image list warning has been issued
        bool m_hkl_max_warning_issued;                       //!< True if the image list size warning has been issued
        bool m_hasOrientation;                               //!< true if there are any orientable particles in the system

        std::shared_ptr< ExternalFieldMono<Shape> > m_external;//!< External Field
        detail::AABBTree m_aabb_tree;               //!< Bounding volume hierarchy for overlap checks
        detail::AABB* m_aabbs;                      //!< list of AABBs, one per particle
        unsigned int m_aabbs_capacity;              //!< Capacity of m_aabbs list
        bool m_aabb_tree_invalid;                   //!< Flag if the aabb tree has been invalidated

        Scalar m_extra_image_width;                 //! Extra width to extend the image list

        Index2D m_overlap_idx;                      //!!< Indexer for interaction matrix

        /* Depletants related data members */

        std::vector<Scalar> m_fugacity;                          //!< Average depletant number density in free volume, per type

        GlobalArray<hpmc_implicit_counters_t> m_implicit_count;               //!< Counter of depletant insertions
        std::vector<hpmc_implicit_counters_t> m_implicit_count_run_start;     //!< Counter of depletant insertions at run start
        std::vector<hpmc_implicit_counters_t> m_implicit_count_step_start;    //!< Counter of depletant insertions at step start

        bool m_quermass;                                         //!< True if quermass integration mode is enabled
        Scalar m_sweep_radius;                                   //!< Radius of sphere to sweep shapes by

        //! Test whether to reject the current particle move based on depletants
        #ifndef ENABLE_TBB
        inline bool checkDepletantOverlap(unsigned int i, vec3<Scalar> pos_i, Shape shape_i, unsigned int typ_i,
            Scalar4 *h_postype, Scalar4 *h_orientation, unsigned int *h_overlaps,
            hpmc_counters_t& counters, hpmc_implicit_counters_t *implicit_counters,
            hoomd::RandomGenerator& rng_depletants);
        #else
        inline bool checkDepletantOverlap(unsigned int i, vec3<Scalar> pos_i, Shape shape_i, unsigned int typ_i,
            Scalar4 *h_postype, Scalar4 *h_orientation, unsigned int *h_overlaps,
            hpmc_counters_t& counters, hpmc_implicit_counters_t *implicit_counters,
            tbb::enumerable_thread_specific< hoomd::RandomGenerator >& rng_depletants_parallel);
        #endif

        //! Set the nominal width appropriate for looped moves
        virtual void updateCellWidth();

        //! Grow the m_aabbs list
        virtual void growAABBList(unsigned int N);

        //! Limit the maximum move distances
        virtual void limitMoveDistances();

        //! callback so that the box change signal can invalidate the image list
        virtual void slotBoxChanged()
            {
            m_image_list_valid = false;
            // changing the box does not necessarily invalidate the AABB tree - however, practically
            // anything that changes the box (i.e. NPT, box_resize) is also moving the particles,
            // so use it as a sign to rebuild the AABB tree
            m_aabb_tree_invalid = true;
            }

        //! callback so that the particle sort signal can invalidate the AABB tree
        virtual void slotSorted()
            {
            m_aabb_tree_invalid = true;
            }
    };

template <class Shape>
IntegratorHPMCMono<Shape>::IntegratorHPMCMono(std::shared_ptr<SystemDefinition> sysdef,
                                                   unsigned int seed)
            : IntegratorHPMC(sysdef, seed),
              m_update_order(seed+m_exec_conf->getRank(), m_pdata->getN()),
              m_image_list_is_initialized(false),
              m_image_list_valid(false),
              m_hasOrientation(true),
              m_extra_image_width(0.0),
              m_quermass(false),
              m_sweep_radius(0.0)
    {
    // allocate the parameter storage, setting the managed flag
    m_params = std::vector<param_type, managed_allocator<param_type> >(m_pdata->getNTypes(),
                                                                       param_type(),
                                                                       managed_allocator<param_type>(m_exec_conf->isCUDAEnabled()));

    m_overlap_idx = Index2D(m_pdata->getNTypes());
    GlobalArray<unsigned int> overlaps(m_overlap_idx.getNumElements(), m_exec_conf);
    m_overlaps.swap(overlaps);
    TAG_ALLOCATION(m_overlaps);
    ArrayHandle<unsigned int> h_overlaps(m_overlaps, access_location::host, access_mode::readwrite);
    for(unsigned int i = 0; i < m_overlap_idx.getNumElements(); i++)
        {
        h_overlaps.data[i] = 1; // Assume we want to check overlaps.
        }

    // Connect to the BoxChange signal
    m_pdata->getBoxChangeSignal().template connect<IntegratorHPMCMono<Shape>, &IntegratorHPMCMono<Shape>::slotBoxChanged>(this);
    m_pdata->getParticleSortSignal().template connect<IntegratorHPMCMono<Shape>, &IntegratorHPMCMono<Shape>::slotSorted>(this);

    m_image_list_rebuilds = 0;
    m_image_list_warning_issued = false;
    m_hkl_max_warning_issued = false;

    m_aabbs = NULL;
    m_aabbs_capacity = 0;
    m_aabb_tree_invalid = true;

    GlobalArray<hpmc_implicit_counters_t> implicit_count(this->m_pdata->getNTypes(),this->m_exec_conf);
    m_implicit_count.swap(implicit_count);
    TAG_ALLOCATION(m_implicit_count);

        {
        ArrayHandle<hpmc_implicit_counters_t> h_implicit_count(m_implicit_count, access_location::host, access_mode::readwrite);
        for (unsigned int i = 0; i < this->m_pdata->getNTypes(); ++i)
            h_implicit_count.data[i] = hpmc_implicit_counters_t();
        }

    m_implicit_count_run_start.resize(this->m_pdata->getNTypes());
    m_implicit_count_step_start.resize(this->m_pdata->getNTypes());

    m_fugacity.resize(this->m_pdata->getNTypes(),0.0);
    }

/*! \param mode 0 -> Absolute count, 1 -> relative to the start of the run, 2 -> relative to the last executed step
    \return The current state of the acceptance counters
    IntegratorHPMCMonoImplicit maintains a count of the number of accepted and rejected moves since instantiation. getCounters()
    provides the current value. The parameter *mode* controls whether the returned counts are absolute, relative
    to the start of the run, or relative to the start of the last executed step.
*/
template<class Shape>
std::vector<hpmc_implicit_counters_t> IntegratorHPMCMono<Shape>::getImplicitCounters(unsigned int mode)
    {
    ArrayHandle<hpmc_implicit_counters_t> h_counters(m_implicit_count, access_location::host, access_mode::read);
    std::vector<hpmc_implicit_counters_t> result(this->m_pdata->getNTypes());

    std::copy(h_counters.data, h_counters.data + this->m_pdata->getNTypes(), result.begin());

    if (mode == 1)
        {
        for (unsigned int i = 0; i < this->m_pdata->getNTypes(); ++i)
            result[i] = result[i] - m_implicit_count_run_start[i];
        }
    else if (mode == 2)
        {
        for (unsigned int i = 0; i < this->m_pdata->getNTypes(); ++i)
            result[i] = result[i] - m_implicit_count_step_start[i];
        }

    #ifdef ENABLE_MPI
    if (this->m_comm)
        {
        // MPI Reduction to total result values on all ranks
        for (unsigned int i = 0; i < this->m_pdata->getNTypes(); ++i)
            MPI_Allreduce(MPI_IN_PLACE, &result[i].insert_count, 1, MPI_LONG_LONG_INT, MPI_SUM, this->m_exec_conf->getMPICommunicator());
        }
    #endif

    return result;
    }

template<class Shape>
std::vector< std::string > IntegratorHPMCMono<Shape>::getProvidedLogQuantities()
    {
    // start with the integrator provided quantities
    std::vector< std::string > result = IntegratorHPMC::getProvidedLogQuantities();
    // then add ours
    if(m_patch)
        {
        result.push_back("hpmc_patch_energy");
        result.push_back("hpmc_patch_rcut");
        }

    for (unsigned int typ=0; typ<this->m_pdata->getNTypes();typ++)
      {
      std::ostringstream tmp_str0;
      tmp_str0<<"hpmc_fugacity_"<< this->m_pdata->getNameByType(typ);
      result.push_back(tmp_str0.str());
      }

    result.push_back("hpmc_insert_count");

    return result;
    }

template<class Shape>
Scalar IntegratorHPMCMono<Shape>::getLogValue(const std::string& quantity, unsigned int timestep)
    {
    if (quantity == "hpmc_patch_energy")
        {
        if (m_patch)
            {
            return computePatchEnergy(timestep);
            }
        else
            {
            this->m_exec_conf->msg->error() << "No patch enabled:" << quantity << " not registered." << std::endl;
            throw std::runtime_error("Error getting log value");
            }
        }
    else if (quantity == "hpmc_patch_rcut")
        {
        if (m_patch)
            {
            return (Scalar)m_patch->getRCut();
            }
        else
            {
            this->m_exec_conf->msg->error() << "No patch enabled:" << quantity << " not registered." << std::endl;
            throw std::runtime_error("Error getting log value");
            }
        }

    //loop over per particle fugacities
    for (unsigned int typ=0; typ<this->m_pdata->getNTypes();typ++)
        {
        std::ostringstream tmp_str0;
        tmp_str0<<"hpmc_fugacity_"<<this->m_pdata->getNameByType(typ);
        if (quantity==tmp_str0.str())
            return m_fugacity[typ];
        }

    hpmc_counters_t counters = IntegratorHPMC::getCounters(2);
    const std::vector<hpmc_implicit_counters_t>& implicit_counters = getImplicitCounters(2);

    if (quantity == "hpmc_insert_count")
        {
        // reduce over all types
        unsigned long long int total_insert_count = 0;
        for (unsigned int i = 0; i < this->m_pdata->getNTypes(); ++i)
            total_insert_count += implicit_counters[i].insert_count;

        // return number of depletant insertions per colloid
        if (counters.getNMoves() > 0)
            return (Scalar)total_insert_count/(Scalar)counters.getNMoves();
        else
            return Scalar(0.0);
        }

    //nothing found -> pass on to base class
    return IntegratorHPMC::getLogValue(quantity, timestep);
    }

template <class Shape>
void IntegratorHPMCMono<Shape>::resetStats()
    {
    IntegratorHPMC::resetStats();

    ArrayHandle<hpmc_implicit_counters_t> h_counters(m_implicit_count, access_location::host, access_mode::read);
    for (unsigned int i = 0; i < this->m_pdata->getNTypes(); ++i)
        m_implicit_count_run_start[i] = h_counters.data[i];
    }

template <class Shape>
void IntegratorHPMCMono<Shape>::slotNumTypesChange()
    {
    // re-allocate the parameter storage, setting the managed flag on new members
    m_params.resize(m_pdata->getNTypes(), param_type());

    // skip the reallocation if the number of types does not change
    // this keeps old potential coefficients when restoring a snapshot
    // it will result in invalid coefficients if the snapshot has a different type id -> name mapping
    if (m_pdata->getNTypes() == m_overlap_idx.getW())
        return;

    // re-allocate overlap interaction matrix
    Index2D old_overlap_idx = m_overlap_idx;
    m_overlap_idx = Index2D(m_pdata->getNTypes());

    GlobalArray<unsigned int> overlaps(m_overlap_idx.getNumElements(), m_exec_conf);

        {
        ArrayHandle<unsigned int> h_old_overlaps(m_overlaps, access_location::host, access_mode::read);
        ArrayHandle<unsigned int> h_overlaps(overlaps, access_location::host, access_mode::overwrite);

        for(unsigned int i = 0; i < m_overlap_idx.getNumElements(); i++)
            {
            h_overlaps.data[i] = 1; // Assume we want to check overlaps.
            }

        // copy over old overlap check flags (this assumes the number of types is greater or equal to the old number of types)
        for (unsigned int i = 0; i < old_overlap_idx.getW(); ++i)
            {
            for (unsigned int j = 0; j < old_overlap_idx.getH(); ++j)
                {
                h_overlaps.data[m_overlap_idx(i,j)] = h_old_overlaps.data[old_overlap_idx(i,j)];
                }
            }
        }

    m_overlaps.swap(overlaps);

    // depletant related counters
    unsigned int old_ntypes = m_implicit_count.getNumElements();
    m_implicit_count.resize(this->m_pdata->getNTypes());

        {
        ArrayHandle<hpmc_implicit_counters_t> h_implicit_count(m_implicit_count, access_location::host, access_mode::readwrite);
        for (unsigned int i = old_ntypes; i < this->m_pdata->getNTypes(); ++i)
            h_implicit_count.data[i] = hpmc_implicit_counters_t();
        }
    m_implicit_count_run_start.resize(this->m_pdata->getNTypes());
    m_implicit_count_step_start.resize(this->m_pdata->getNTypes());

    // depletant fugacities
    m_fugacity.resize(this->m_pdata->getNTypes(),0.0);

    // call parent class method
    IntegratorHPMC::slotNumTypesChange();
    }

template <class Shape>
void IntegratorHPMCMono<Shape>::update(unsigned int timestep)
    {
    m_exec_conf->msg->notice(10) << "HPMCMono update: " << timestep << std::endl;
    IntegratorHPMC::update(timestep);

    // get needed vars
    ArrayHandle<hpmc_counters_t> h_counters(m_count_total, access_location::host, access_mode::readwrite);
    hpmc_counters_t& counters = h_counters.data[0];

    ArrayHandle<hpmc_implicit_counters_t> h_implicit_counters(m_implicit_count, access_location::host, access_mode::readwrite);
    std::copy(h_implicit_counters.data, h_implicit_counters.data + this->m_pdata->getNTypes(), m_implicit_count_step_start.begin());

    const BoxDim& box = m_pdata->getBox();
    unsigned int ndim = this->m_sysdef->getNDimensions();

    #ifdef ENABLE_MPI
    // compute the width of the active region
    Scalar3 npd = box.getNearestPlaneDistance();
    Scalar3 ghost_fraction = m_nominal_width / npd;
    #endif

    // Shuffle the order of particles for this step
    m_update_order.resize(m_pdata->getN());
    m_update_order.setRandomDirection(timestep);

    // update the AABB Tree
    buildAABBTree();
    // limit m_d entries so that particles cannot possibly wander more than one box image in one time step
    limitMoveDistances();
    // update the image list
    updateImageList();

    bool has_depletants = false;
    for (unsigned int i = 0; i < this->m_pdata->getNTypes(); ++i)
        {
        if (m_fugacity[i] != 0.0)
            {
            has_depletants = true;
            break;
            }
        }

    // Combine the three seeds to generate RNG for poisson distribution
    #ifndef ENABLE_TBB
    hoomd::RandomGenerator rng_depletants(this->m_seed,
        timestep,
        this->m_exec_conf->getRank(),
        hoomd::RNGIdentifier::HPMCDepletants);
    #else
    // create one RNG per thread
    tbb::enumerable_thread_specific< hoomd::RandomGenerator > rng_depletants_parallel([=]
        {
        std::vector<unsigned int> seed_seq(5);
        std::hash<std::thread::id> hash;
        return hoomd::RandomGenerator(this->m_seed,
            timestep,
            this->m_exec_conf->getRank(),
            hash(std::this_thread::get_id()),
            hoomd::RNGIdentifier::HPMCDepletants);
        });
    #endif

    if (this->m_prof) this->m_prof->push(this->m_exec_conf, "HPMC update");

    if( m_external ) // I think we need this here otherwise I don't think it will get called.
        {
        m_external->compute(timestep);
        }

    // access interaction matrix
    ArrayHandle<unsigned int> h_overlaps(m_overlaps, access_location::host, access_mode::read);

    // loop over local particles nselect times
    for (unsigned int i_nselect = 0; i_nselect < m_nselect; i_nselect++)
        {
        // access particle data and system box
        ArrayHandle<Scalar4> h_postype(m_pdata->getPositions(), access_location::host, access_mode::readwrite);
        ArrayHandle<Scalar4> h_orientation(m_pdata->getOrientationArray(), access_location::host, access_mode::readwrite);
        ArrayHandle<Scalar> h_diameter(m_pdata->getDiameters(), access_location::host, access_mode::read);
        ArrayHandle<Scalar> h_charge(m_pdata->getCharges(), access_location::host, access_mode::read);

        //access move sizes
        ArrayHandle<Scalar> h_d(m_d, access_location::host, access_mode::read);
        ArrayHandle<Scalar> h_a(m_a, access_location::host, access_mode::read);

        // loop through N particles in a shuffled order
        for (unsigned int cur_particle = 0; cur_particle < m_pdata->getN(); cur_particle++)
            {
            unsigned int i = m_update_order[cur_particle];

            // read in the current position and orientation
            Scalar4 postype_i = h_postype.data[i];
            Scalar4 orientation_i = h_orientation.data[i];
            vec3<Scalar> pos_i = vec3<Scalar>(postype_i);

            #ifdef ENABLE_MPI
            if (m_comm)
                {
                // only move particle if active
                if (!isActive(make_scalar3(postype_i.x, postype_i.y, postype_i.z), box, ghost_fraction))
                    continue;
                }
            #endif

            // make a trial move for i
            hoomd::RandomGenerator rng_i(hoomd::RNGIdentifier::HPMCMonoTrialMove, m_seed, i, m_exec_conf->getRank()*m_nselect + i_nselect, timestep);
            int typ_i = __scalar_as_int(postype_i.w);
            Shape shape_i(quat<Scalar>(orientation_i), m_params[typ_i]);
            unsigned int move_type_select = hoomd::UniformIntDistribution(0xffff)(rng_i);
            bool move_type_translate = !shape_i.hasOrientation() || (move_type_select < m_translation_move_probability);

            Shape shape_old(quat<Scalar>(orientation_i), m_params[typ_i]);
            vec3<Scalar> pos_old = pos_i;

            if (move_type_translate)
                {
                // skip if no overlap check is required
                if (h_d.data[typ_i] == 0.0)
                    {
                    if (!shape_i.ignoreStatistics())
                        counters.translate_accept_count++;
                    continue;
                    }

                move_translate(pos_i, rng_i, h_d.data[typ_i], ndim);

                #ifdef ENABLE_MPI
                if (m_comm)
                    {
                    // check if particle has moved into the ghost layer, and skip if it is
                    if (!isActive(vec_to_scalar3(pos_i), box, ghost_fraction))
                        continue;
                    }
                #endif
                }
            else
                {
                if (h_a.data[typ_i] == 0.0)
                    {
                    if (!shape_i.ignoreStatistics())
                        counters.rotate_accept_count++;
                    continue;
                    }

                if (ndim == 2)
                    move_rotate<2>(shape_i.orientation, rng_i, h_a.data[typ_i]);
                else
                    move_rotate<3>(shape_i.orientation, rng_i, h_a.data[typ_i]);
                }


            bool overlap=false;
            OverlapReal r_cut_patch = 0;

            if (m_patch && !m_patch_log)
                {
                r_cut_patch = m_patch->getRCut() + 0.5*m_patch->getAdditiveCutoff(typ_i);
                }

            // subtract minimum AABB extent from search radius
            OverlapReal R_query = std::max(shape_i.getCircumsphereDiameter()/OverlapReal(2.0),
                r_cut_patch-getMinCoreDiameter()/(OverlapReal)2.0);
            detail::AABB aabb_i_local = detail::AABB(vec3<Scalar>(0,0,0),R_query);

            // patch + field interaction deltaU
            double patch_field_energy_diff = 0;

            // check for overlaps with neighboring particle's positions (also calculate the new energy)
            // All image boxes (including the primary)
            const unsigned int n_images = m_image_list.size();
            for (unsigned int cur_image = 0; cur_image < n_images; cur_image++)
                {
                vec3<Scalar> pos_i_image = pos_i + m_image_list[cur_image];
                detail::AABB aabb = aabb_i_local;
                aabb.translate(pos_i_image);

                // stackless search
                for (unsigned int cur_node_idx = 0; cur_node_idx < m_aabb_tree.getNumNodes(); cur_node_idx++)
                    {
                    if (detail::overlap(m_aabb_tree.getNodeAABB(cur_node_idx), aabb))
                        {
                        if (m_aabb_tree.isNodeLeaf(cur_node_idx))
                            {
                            for (unsigned int cur_p = 0; cur_p < m_aabb_tree.getNodeNumParticles(cur_node_idx); cur_p++)
                                {
                                // read in its position and orientation
                                unsigned int j = m_aabb_tree.getNodeParticle(cur_node_idx, cur_p);

                                Scalar4 postype_j;
                                Scalar4 orientation_j;

                                // handle j==i situations
                                if ( j != i )
                                    {
                                    // load the position and orientation of the j particle
                                    postype_j = h_postype.data[j];
                                    orientation_j = h_orientation.data[j];
                                    }
                                else
                                    {
                                    if (cur_image == 0)
                                        {
                                        // in the first image, skip i == j
                                        continue;
                                        }
                                    else
                                        {
                                        // If this is particle i and we are in an outside image, use the translated position and orientation
                                        postype_j = make_scalar4(pos_i.x, pos_i.y, pos_i.z, postype_i.w);
                                        orientation_j = quat_to_scalar4(shape_i.orientation);
                                        }
                                    }

                                // put particles in coordinate system of particle i
                                vec3<Scalar> r_ij = vec3<Scalar>(postype_j) - pos_i_image;

                                unsigned int typ_j = __scalar_as_int(postype_j.w);
                                Shape shape_j(quat<Scalar>(orientation_j), m_params[typ_j]);

                                Scalar rcut = 0.0;
                                if (m_patch)
                                    rcut = r_cut_patch + 0.5 * m_patch->getAdditiveCutoff(typ_j);

                                counters.overlap_checks++;
                                if (h_overlaps.data[m_overlap_idx(typ_i, typ_j)]
                                    && check_circumsphere_overlap(r_ij, shape_i, shape_j)
                                    && test_overlap(r_ij, shape_i, shape_j, counters.overlap_err_count))
                                    {
                                    overlap = true;
                                    break;
                                    }
                                else if (m_patch && !m_patch_log && dot(r_ij,r_ij) <= rcut*rcut) // If there is no overlap and m_patch is not NULL, calculate energy
                                    {
                                    // deltaU = U_old - U_new: subtract energy of new configuration
                                    patch_field_energy_diff -= m_patch->energy(r_ij, typ_i,
                                                               quat<float>(shape_i.orientation),
                                                               h_diameter.data[i],
                                                               h_charge.data[i],
                                                               typ_j,
                                                               quat<float>(orientation_j),
                                                               h_diameter.data[j],
                                                               h_charge.data[j]
                                                               );
                                    }
                                }
                            }
                        }
                    else
                        {
                        // skip ahead
                        cur_node_idx += m_aabb_tree.getNodeSkip(cur_node_idx);
                        }

                    if (overlap)
                        break;
                    }  // end loop over AABB nodes

                if (overlap)
                    break;
                } // end loop over images

            // calculate old patch energy only if m_patch not NULL and no overlaps
            if (m_patch && !m_patch_log && !overlap)
                {
                for (unsigned int cur_image = 0; cur_image < n_images; cur_image++)
                    {
                    vec3<Scalar> pos_i_image = pos_old + m_image_list[cur_image];
                    detail::AABB aabb = aabb_i_local;
                    aabb.translate(pos_i_image);

                    // stackless search
                    for (unsigned int cur_node_idx = 0; cur_node_idx < m_aabb_tree.getNumNodes(); cur_node_idx++)
                        {
                        if (detail::overlap(m_aabb_tree.getNodeAABB(cur_node_idx), aabb))
                            {
                            if (m_aabb_tree.isNodeLeaf(cur_node_idx))
                                {
                                for (unsigned int cur_p = 0; cur_p < m_aabb_tree.getNodeNumParticles(cur_node_idx); cur_p++)
                                    {
                                    // read in its position and orientation
                                    unsigned int j = m_aabb_tree.getNodeParticle(cur_node_idx, cur_p);

                                    Scalar4 postype_j;
                                    Scalar4 orientation_j;

                                    // handle j==i situations
                                    if ( j != i )
                                        {
                                        // load the position and orientation of the j particle
                                        postype_j = h_postype.data[j];
                                        orientation_j = h_orientation.data[j];
                                        }
                                    else
                                        {
                                        if (cur_image == 0)
                                            {
                                            // in the first image, skip i == j
                                            continue;
                                            }
                                        else
                                            {
                                            // If this is particle i and we are in an outside image, use the translated position and orientation
                                            postype_j = make_scalar4(pos_old.x, pos_old.y, pos_old.z, postype_i.w);
                                            orientation_j = quat_to_scalar4(shape_old.orientation);
                                            }
                                        }

                                    // put particles in coordinate system of particle i
                                    vec3<Scalar> r_ij = vec3<Scalar>(postype_j) - pos_i_image;
                                    unsigned int typ_j = __scalar_as_int(postype_j.w);
                                    Shape shape_j(quat<Scalar>(orientation_j), m_params[typ_j]);

                                    Scalar rcut = r_cut_patch + 0.5 * m_patch->getAdditiveCutoff(typ_j);

                                    // deltaU = U_old - U_new: add energy of old configuration
                                    if (dot(r_ij,r_ij) <= rcut*rcut)
                                        patch_field_energy_diff += m_patch->energy(r_ij,
                                                                   typ_i,
                                                                   quat<float>(orientation_i),
                                                                   h_diameter.data[i],
                                                                   h_charge.data[i],
                                                                   typ_j,
                                                                   quat<float>(orientation_j),
                                                                   h_diameter.data[j],
                                                                   h_charge.data[j]);
                                    }
                                }
                            }
                        else
                            {
                            // skip ahead
                            cur_node_idx += m_aabb_tree.getNodeSkip(cur_node_idx);
                            }
                        }  // end loop over AABB nodes
                    } // end loop over images
                } // end if (m_patch)

            // Add external energetic contribution
            if (m_external)
                {
                patch_field_energy_diff -= m_external->energydiff(i, pos_old, shape_old, pos_i, shape_i);
                }

            bool accept = !overlap && hoomd::detail::generate_canonical<double>(rng_i) < slow::exp(patch_field_energy_diff);

            // The trial move is valid, so check if it is invalidated by depletants
            if (has_depletants && accept)
                {
                #ifndef ENABLE_TBB
                accept = checkDepletantOverlap(i, pos_i, shape_i, typ_i, h_postype.data, h_orientation.data, h_overlaps.data, counters, h_implicit_counters.data, rng_depletants);
                #else
                accept = checkDepletantOverlap(i, pos_i, shape_i, typ_i, h_postype.data, h_orientation.data, h_overlaps.data, counters, h_implicit_counters.data, rng_depletants_parallel);
                #endif
                }

            // If no overlaps and Metropolis criterion is met, accept
            // trial move and update positions  and/or orientations.
            if (accept)
                {
                // increment accept counter and assign new position
                if (!shape_i.ignoreStatistics())
                    {
                    if (move_type_translate)
                        counters.translate_accept_count++;
                    else
                        counters.rotate_accept_count++;
                    }

                // update the position of the particle in the tree for future updates
                detail::AABB aabb = aabb_i_local;
                aabb.translate(pos_i);
                m_aabb_tree.update(i, aabb);

                // update position of particle
                h_postype.data[i] = make_scalar4(pos_i.x,pos_i.y,pos_i.z,postype_i.w);

                if (shape_i.hasOrientation())
                    {
                    h_orientation.data[i] = quat_to_scalar4(shape_i.orientation);
                    }
                }
            else
                {
                if (!shape_i.ignoreStatistics())
                    {
                    // increment reject counter
                    if (move_type_translate)
                        counters.translate_reject_count++;
                    else
                        counters.rotate_reject_count++;
                    }
                }
            } // end loop over all particles
        } // end loop over nselect

        {
        ArrayHandle<Scalar4> h_postype(m_pdata->getPositions(), access_location::host, access_mode::readwrite);
        ArrayHandle<int3> h_image(m_pdata->getImages(), access_location::host, access_mode::readwrite);
        // wrap particles back into box
        for (unsigned int i = 0; i < m_pdata->getN(); i++)
            {
            box.wrap(h_postype.data[i], h_image.data[i]);
            }
        }

    // perform the grid shift
    #ifdef ENABLE_MPI
    if (m_comm)
        {
        ArrayHandle<Scalar4> h_postype(m_pdata->getPositions(), access_location::host, access_mode::readwrite);
        ArrayHandle<int3> h_image(m_pdata->getImages(), access_location::host, access_mode::readwrite);

        // precalculate the grid shift
        hoomd::RandomGenerator rng(hoomd::RNGIdentifier::HPMCMonoShift, this->m_seed, timestep);
        Scalar3 shift = make_scalar3(0,0,0);
        hoomd::UniformDistribution<Scalar> uniform(-m_nominal_width/Scalar(2.0),m_nominal_width/Scalar(2.0));
        shift.x = uniform(rng);
        shift.y = uniform(rng);
        if (this->m_sysdef->getNDimensions() == 3)
            {
            shift.z = uniform(rng);
            }
        for (unsigned int i = 0; i < m_pdata->getN(); i++)
            {
            // read in the current position and orientation
            Scalar4 postype_i = h_postype.data[i];
            vec3<Scalar> r_i = vec3<Scalar>(postype_i); // translation from local to global coordinates
            r_i += vec3<Scalar>(shift);
            h_postype.data[i] = vec_to_scalar4(r_i, postype_i.w);
            box.wrap(h_postype.data[i], h_image.data[i]);
            }
        this->m_pdata->translateOrigin(shift);
        }
    #endif

    if (this->m_prof) this->m_prof->pop(this->m_exec_conf);

    // migrate and exchange particles
    communicate(true);

    // all particle have been moved, the aabb tree is now invalid
    m_aabb_tree_invalid = true;

    // set current MPS value
    hpmc_counters_t run_counters = getCounters(1);
    double cur_time = double(m_clock.getTime()) / Scalar(1e9);
    m_mps = double(run_counters.getNMoves()) / cur_time;
    }

/*! \param timestep current step
    \param early_exit exit at first overlap found if true
    \returns number of overlaps if early_exit=false, 1 if early_exit=true
*/
template <class Shape>
unsigned int IntegratorHPMCMono<Shape>::countOverlaps(bool early_exit)
    {
    unsigned int overlap_count = 0;
    unsigned int err_count = 0;

    // build an up to date AABB tree
    buildAABBTree();
    // update the image list
    updateImageList();

    if (this->m_prof) this->m_prof->push(this->m_exec_conf, "HPMC count overlaps");

    // access particle data and system box
    ArrayHandle<Scalar4> h_postype(m_pdata->getPositions(), access_location::host, access_mode::read);
    ArrayHandle<Scalar4> h_orientation(m_pdata->getOrientationArray(), access_location::host, access_mode::read);
    ArrayHandle<unsigned int> h_tag(m_pdata->getTags(), access_location::host, access_mode::read);

    // access parameters and interaction matrix
    ArrayHandle<unsigned int> h_overlaps(m_overlaps, access_location::host, access_mode::read);

    // Loop over all particles
    for (unsigned int i = 0; i < m_pdata->getN(); i++)
        {
        // read in the current position and orientation
        Scalar4 postype_i = h_postype.data[i];
        Scalar4 orientation_i = h_orientation.data[i];
        unsigned int typ_i = __scalar_as_int(postype_i.w);
        Shape shape_i(quat<Scalar>(orientation_i), m_params[typ_i]);
        vec3<Scalar> pos_i = vec3<Scalar>(postype_i);

        // Check particle against AABB tree for neighbors
        detail::AABB aabb_i_local = shape_i.getAABB(vec3<Scalar>(0,0,0));

        const unsigned int n_images = m_image_list.size();
        for (unsigned int cur_image = 0; cur_image < n_images; cur_image++)
            {
            vec3<Scalar> pos_i_image = pos_i + m_image_list[cur_image];
            detail::AABB aabb = aabb_i_local;
            aabb.translate(pos_i_image);

            // stackless search
            for (unsigned int cur_node_idx = 0; cur_node_idx < m_aabb_tree.getNumNodes(); cur_node_idx++)
                {
                if (detail::overlap(m_aabb_tree.getNodeAABB(cur_node_idx), aabb))
                    {
                    if (m_aabb_tree.isNodeLeaf(cur_node_idx))
                        {
                        for (unsigned int cur_p = 0; cur_p < m_aabb_tree.getNodeNumParticles(cur_node_idx); cur_p++)
                            {
                            // read in its position and orientation
                            unsigned int j = m_aabb_tree.getNodeParticle(cur_node_idx, cur_p);

                            // skip i==j in the 0 image
                            if (cur_image == 0 && i == j)
                                continue;

                            Scalar4 postype_j = h_postype.data[j];
                            Scalar4 orientation_j = h_orientation.data[j];

                            // put particles in coordinate system of particle i
                            vec3<Scalar> r_ij = vec3<Scalar>(postype_j) - pos_i_image;

                            unsigned int typ_j = __scalar_as_int(postype_j.w);
                            Shape shape_j(quat<Scalar>(orientation_j), m_params[typ_j]);

                            if (h_tag.data[i] <= h_tag.data[j]
                                && h_overlaps.data[m_overlap_idx(typ_i,typ_j)]
                                && check_circumsphere_overlap(r_ij, shape_i, shape_j)
                                && test_overlap(r_ij, shape_i, shape_j, err_count)
                                && test_overlap(-r_ij, shape_j, shape_i, err_count))
                                {
                                overlap_count++;
                                if (early_exit)
                                    {
                                    // exit early from loop over neighbor particles
                                    break;
                                    }
                                }
                            }
                        }
                    }
                else
                    {
                    // skip ahead
                    cur_node_idx += m_aabb_tree.getNodeSkip(cur_node_idx);
                    }

                if (overlap_count && early_exit)
                    {
                    break;
                    }
                } // end loop over AABB nodes

            if (overlap_count && early_exit)
                {
                break;
                }
            } // end loop over images

        if (overlap_count && early_exit)
            {
            break;
            }
        } // end loop over particles

    if (this->m_prof) this->m_prof->pop(this->m_exec_conf);

    #ifdef ENABLE_MPI
    if (this->m_pdata->getDomainDecomposition())
        {
        MPI_Allreduce(MPI_IN_PLACE, &overlap_count, 1, MPI_UNSIGNED, MPI_SUM, m_exec_conf->getMPICommunicator());
        if (early_exit && overlap_count > 1)
            overlap_count = 1;
        }
    #endif

    return overlap_count;
    }

template<class Shape>
float IntegratorHPMCMono<Shape>::computePatchEnergy(unsigned int timestep)
    {
    // sum up in double precision
    double energy = 0.0;

    // return if nothing to do
    if (!m_patch) return energy;

    m_exec_conf->msg->notice(10) << "HPMC compute patch energy: " << timestep << std::endl;

    if (!m_past_first_run)
        {
        m_exec_conf->msg->error() << "get_patch_energy only works after a run() command" << std::endl;
        throw std::runtime_error("Error communicating in count_overlaps");
        }

    // build an up to date AABB tree
    buildAABBTree();
    // update the image list
    updateImageList();

    if (this->m_prof) this->m_prof->push(this->m_exec_conf, "HPMC compute patch energy");

    // access particle data and system box
    ArrayHandle<Scalar4> h_postype(m_pdata->getPositions(), access_location::host, access_mode::read);
    ArrayHandle<Scalar4> h_orientation(m_pdata->getOrientationArray(), access_location::host, access_mode::read);
    ArrayHandle<Scalar> h_diameter(m_pdata->getDiameters(), access_location::host, access_mode::read);
    ArrayHandle<Scalar> h_charge(m_pdata->getCharges(), access_location::host, access_mode::read);
    ArrayHandle<unsigned int> h_tag(m_pdata->getTags(), access_location::host, access_mode::read);

    // access parameters and interaction matrix
    ArrayHandle<unsigned int> h_overlaps(m_overlaps, access_location::host, access_mode::read);

    // Loop over all particles
    #ifdef ENABLE_TBB
    energy = tbb::parallel_reduce(tbb::blocked_range<unsigned int>(0, m_pdata->getN()),
        0.0f,
        [&](const tbb::blocked_range<unsigned int>& r, float energy)->float {
        for (unsigned int i = r.begin(); i != r.end(); ++i)
    #else
    for (unsigned int i = 0; i < m_pdata->getN(); i++)
    #endif
        {
        // read in the current position and orientation
        Scalar4 postype_i = h_postype.data[i];
        Scalar4 orientation_i = h_orientation.data[i];
        unsigned int typ_i = __scalar_as_int(postype_i.w);
        Shape shape_i(quat<Scalar>(orientation_i), m_params[typ_i]);
        vec3<Scalar> pos_i = vec3<Scalar>(postype_i);

        Scalar d_i = h_diameter.data[i];
        Scalar charge_i = h_charge.data[i];

        // the cut-off
        float r_cut = m_patch->getRCut() + 0.5*m_patch->getAdditiveCutoff(typ_i);

        // subtract minimum AABB extent from search radius
        OverlapReal R_query = std::max(shape_i.getCircumsphereDiameter()/OverlapReal(2.0),
            r_cut-getMinCoreDiameter()/(OverlapReal)2.0);
        detail::AABB aabb_i_local = detail::AABB(vec3<Scalar>(0,0,0),R_query);

        const unsigned int n_images = m_image_list.size();
        for (unsigned int cur_image = 0; cur_image < n_images; cur_image++)
            {
            vec3<Scalar> pos_i_image = pos_i + m_image_list[cur_image];
            detail::AABB aabb = aabb_i_local;
            aabb.translate(pos_i_image);

            // stackless search
            for (unsigned int cur_node_idx = 0; cur_node_idx < m_aabb_tree.getNumNodes(); cur_node_idx++)
                {
                if (detail::overlap(m_aabb_tree.getNodeAABB(cur_node_idx), aabb))
                    {
                    if (m_aabb_tree.isNodeLeaf(cur_node_idx))
                        {
                        for (unsigned int cur_p = 0; cur_p < m_aabb_tree.getNodeNumParticles(cur_node_idx); cur_p++)
                            {
                            // read in its position and orientation
                            unsigned int j = m_aabb_tree.getNodeParticle(cur_node_idx, cur_p);

                            // skip i==j in the 0 image
                            if (cur_image == 0 && i == j)
                                continue;

                            Scalar4 postype_j = h_postype.data[j];
                            Scalar4 orientation_j = h_orientation.data[j];
                            Scalar d_j = h_diameter.data[j];
                            Scalar charge_j = h_charge.data[j];

                            // put particles in coordinate system of particle i
                            vec3<Scalar> r_ij = vec3<Scalar>(postype_j) - pos_i_image;

                            unsigned int typ_j = __scalar_as_int(postype_j.w);
                            Shape shape_j(quat<Scalar>(orientation_j), m_params[typ_j]);

                            // count unique pairs within range
                            Scalar rcut_ij = r_cut + 0.5*m_patch->getAdditiveCutoff(typ_j);

                            if (h_tag.data[i] <= h_tag.data[j] && dot(r_ij,r_ij) <= rcut_ij*rcut_ij)
                                {
                                energy += m_patch->energy(r_ij,
                                       typ_i,
                                       quat<float>(orientation_i),
                                       d_i,
                                       charge_i,
                                       typ_j,
                                       quat<float>(orientation_j),
                                       d_j,
                                       charge_j);
                                }
                            }
                        }
                    }
                else
                    {
                    // skip ahead
                    cur_node_idx += m_aabb_tree.getNodeSkip(cur_node_idx);
                    }

                } // end loop over AABB nodes
            } // end loop over images
        } // end loop over particles
    #ifdef ENABLE_TBB
    return energy;
    }, [](float x, float y)->float { return x+y; } );
    #endif

    if (this->m_prof) this->m_prof->pop(this->m_exec_conf);

    #ifdef ENABLE_MPI
    if (this->m_pdata->getDomainDecomposition())
        {
        MPI_Allreduce(MPI_IN_PLACE, &energy, 1, MPI_DOUBLE, MPI_SUM, m_exec_conf->getMPICommunicator());
        }
    #endif

    return energy;
    }


template <class Shape>
Scalar IntegratorHPMCMono<Shape>::getMaxCoreDiameter()
    {
    Scalar max_d(0.0);

    // access the type parameters
    ArrayHandle<Scalar> h_d(m_d, access_location::host, access_mode::read);

    // access interaction matrix
    ArrayHandle<unsigned int> h_overlaps(this->m_overlaps, access_location::host, access_mode::read);

    // for each type, create a temporary shape and return the maximum sum of diameter and move size
    for (unsigned int typ_i = 0; typ_i < this->m_pdata->getNTypes(); typ_i++)
        {
        Shape temp_i(quat<Scalar>(), m_params[typ_i]);

        for (unsigned int typ_j = 0; typ_j < this->m_pdata->getNTypes(); typ_j++)
            {
            Shape temp_j(quat<Scalar>(), m_params[typ_j]);

            // ignore non-interacting shapes
            if (h_overlaps.data[m_overlap_idx(typ_i,typ_j)])
                max_d = std::max(0.5*(temp_i.getCircumsphereDiameter()+temp_j.getCircumsphereDiameter()),max_d);
            }
        }
    return max_d;
    }

template <class Shape>
OverlapReal IntegratorHPMCMono<Shape>::getMinCoreDiameter()
    {
    // for each type, create a temporary shape and return the minimum diameter
    OverlapReal minD = OverlapReal(0.0);
    for (unsigned int typ = 0; typ < this->m_pdata->getNTypes(); typ++)
        {
        Shape temp(quat<Scalar>(), m_params[typ]);
        minD = std::min(minD, temp.getCircumsphereDiameter());
        }

    if (m_patch)
        {
        OverlapReal max_extent = 0.0;
        for (unsigned int typ =0; typ < this->m_pdata->getNTypes(); typ++)
            max_extent = std::max(max_extent, (OverlapReal) m_patch->getAdditiveCutoff(typ));
        minD = std::max((OverlapReal) 0.0, minD-max_extent);
        }

    return minD;
    }

/*! \param typ type name to set
    \param v python dictionary to convert to shape
*/
template <class Shape> inline
void IntegratorHPMCMono<Shape>::setShape(std::string typ, pybind11::dict v)
    {
    unsigned int id = this->m_pdata->getTypeByName(typ);
    setParam(id, typename Shape::param_type(v, m_exec_conf->isCUDAEnabled()));
    }

/*! \param typ type name to get
*/
template <class Shape> inline
pybind11::dict IntegratorHPMCMono<Shape>::getShape(std::string typ)
    {
    unsigned int id = this->m_pdata->getTypeByName(typ);
    return m_params[id].asDict();
    }

template <class Shape>
void IntegratorHPMCMono<Shape>::setParam(unsigned int typ,  const param_type& param)
    {
    // validate input
    if (typ >= this->m_pdata->getNTypes())
        {
        this->m_exec_conf->msg->error() << "integrate.HPMCIntegrator_?." << /*evaluator::getName() <<*/ ": Trying to set pair params for a non existent type! "
                  << typ << std::endl;
        throw std::runtime_error("Error setting parameters in IntegratorHPMCMono");
        }

    // need to scope this because updateCellWidth will access it
        {
        // update the parameter for this type
        m_exec_conf->msg->notice(7) << "setParam : " << typ << std::endl;
        m_params[typ] = param;
        }

    updateCellWidth();
    }

template <class Shape>
void IntegratorHPMCMono<Shape>::setInteractionMatrix(std::pair<std::string, std::string> types,
                                                     bool check_overlaps)
    {
    auto typi = m_pdata->getTypeByName(types.first);
    auto typj = m_pdata->getTypeByName(types.second);

    // update the parameter for this type
    ArrayHandle<unsigned int> h_overlaps(m_overlaps, access_location::host, access_mode::readwrite);
    h_overlaps.data[m_overlap_idx(typi,typj)] = check_overlaps;
    h_overlaps.data[m_overlap_idx(typj,typi)] = check_overlaps;

    m_image_list_valid = false;
    }

template <class Shape>
bool IntegratorHPMCMono<Shape>::getInteractionMatrixPy(std::pair<std::string, std::string> types)
    {
    auto typi = m_pdata->getTypeByName(types.first);
    auto typj = m_pdata->getTypeByName(types.second);

    // update the parameter for this type
    ArrayHandle<unsigned int> h_overlaps(m_overlaps, access_location::host, access_mode::read);
    return h_overlaps.data[m_overlap_idx(typi,typj)];
    }

//! Calculate a list of box images within interaction range of the simulation box, innermost first
template <class Shape>
inline const std::vector<vec3<Scalar> >& IntegratorHPMCMono<Shape>::updateImageList()
    {
    // cancel if the image list is up to date
    if (m_image_list_valid)
        return m_image_list;

    // triclinic boxes have 4 linearly independent body diagonals
    // box_circumsphere = max(body_diagonals)
    // range = getMaxCoreDiameter() + box_circumsphere
    // while still adding images, examine successively larger blocks of images, checking the outermost against range

    if (m_prof) m_prof->push(m_exec_conf, "HPMC image list");

    unsigned int ndim = m_sysdef->getNDimensions();

    m_image_list_valid = true;
    m_image_list_is_initialized = true;
    m_image_list.clear();
    m_image_hkl.clear();
    m_image_list_rebuilds++;

    // Get box vectors
    const BoxDim& box = m_pdata->getGlobalBox();
    vec3<Scalar> e1 = vec3<Scalar>(box.getLatticeVector(0));
    vec3<Scalar> e2 = vec3<Scalar>(box.getLatticeVector(1));
    // 2D simulations don't necessarily have a zero-size z-dimension, but it is convenient for us if we assume one.
    vec3<Scalar> e3(0,0,0);
    if (ndim == 3)
        e3 = vec3<Scalar>(box.getLatticeVector(2));

    // The maximum interaction range is the sum of the max particle circumsphere diameter
    // (accounting for non-additive interactions), the patch interaction and interaction with
    // any depletants in the system
    Scalar max_trans_d_and_diam(0.0);
        {
        // access the type parameters
        ArrayHandle<Scalar> h_d(m_d, access_location::host, access_mode::read);

        // access interaction matrix
        ArrayHandle<unsigned int> h_overlaps(this->m_overlaps, access_location::host, access_mode::read);

        // for each type, create a temporary shape and return the maximum sum of diameter and move size
        for (unsigned int typ_i = 0; typ_i < this->m_pdata->getNTypes(); typ_i++)
            {
            Shape temp_i(quat<Scalar>(), m_params[typ_i]);

            Scalar r_cut_patch_i(0.0);
            if (m_patch)
                r_cut_patch_i = (Scalar)m_patch->getRCut() + 0.5*m_patch->getAdditiveCutoff(typ_i);

            Scalar range_i(0.0);
            for (unsigned int typ_j = 0; typ_j < this->m_pdata->getNTypes(); typ_j++)
                {
                Scalar r_cut_patch_ij(0.0);
                if (m_patch)
                    r_cut_patch_ij = r_cut_patch_i + 0.5*m_patch->getAdditiveCutoff(typ_j);

                Shape temp_j(quat<Scalar>(), m_params[typ_j]);
                Scalar r_cut_shape(0.0);
                if (h_overlaps.data[m_overlap_idx(typ_i,typ_j)])
                    r_cut_shape = 0.5*(temp_i.getCircumsphereDiameter()+temp_j.getCircumsphereDiameter());
                Scalar range_ij = detail::max(r_cut_shape,r_cut_patch_ij);
                range_i = detail::max(range_i,range_ij);
                }
            max_trans_d_and_diam = detail::max(max_trans_d_and_diam, range_i+Scalar(m_nselect)*h_d.data[typ_i]);
            }
        }

    m_exec_conf->msg->notice(6) << "Image list: max_trans_d_and_diam = " << max_trans_d_and_diam << std::endl;

    Scalar range = max_trans_d_and_diam;

    m_exec_conf->msg->notice(6) << "Image list: extra_image_width = " << m_extra_image_width << std::endl;

    // add any extra requested width
    range += m_extra_image_width;

    m_exec_conf->msg->notice(6) << "Image list: range = " << range << std::endl;

    // initialize loop
    // start in the middle and add image boxes going out, one index at a time until no more
    // images are added to the list
    int3 hkl;
    bool added_images = true;
    int hkl_max = 0;
    const int crazybig = 30;
    while (added_images == true)
        {
        added_images = false;

        int x_max = hkl_max;
        int y_max = hkl_max;
        int z_max = 0;
        if (ndim == 3)
            z_max = hkl_max;

        #ifdef ENABLE_MPI
        if (m_pdata->getDomainDecomposition())
            {
            Index3D di = m_pdata->getDomainDecomposition()->getDomainIndexer();
            if (di.getW() > 1) x_max = 0;
            if (di.getH() > 1) y_max = 0;
            if (di.getD() > 1) z_max = 0;
            }
        #endif

        // for every possible image, check to see if the primary image box swept out by the
        // interaction range overlaps with the current image box. If there are any overlaps, there
        // is the possibility of a particle pair in the primary image interacting with a particle in
        // the candidate image - add it to the image list.

        // construct the box shapes
        std::vector<vec3<OverlapReal>> box_verts;
        if (ndim == 3)
            {
            box_verts.push_back((-e1 + -e2 + -e3) * 0.5);
            box_verts.push_back((-e1 + e2 + -e3) * 0.5);
            box_verts.push_back((e1 + e2 + -e3) * 0.5);
            box_verts.push_back((e1 + -e2 + -e3) * 0.5);
            box_verts.push_back((-e1 + -e2 + e3) * 0.5);
            box_verts.push_back((-e1 + e2 + e3) * 0.5);
            box_verts.push_back((e1 + e2 + e3) * 0.5);
            box_verts.push_back((e1 + -e2 + e3) * 0.5);
            }
        else
            {
            box_verts.push_back((-e1 + -e2) * 0.5);
            box_verts.push_back((-e1 + e2) * 0.5);
            box_verts.push_back((e1 + e2) * 0.5);
            box_verts.push_back((e1 + -e2) * 0.5);
            }

        detail::PolyhedronVertices central_box_params(box_verts, range, 0);
        ShapeSpheropolyhedron central_box(quat<Scalar>(), central_box_params);
        detail::PolyhedronVertices image_box_params(box_verts, 0, 0);
        ShapeSpheropolyhedron image_box(quat<Scalar>(),  image_box_params);


        // for each potential image
        for (hkl.x = -x_max; hkl.x <= x_max; hkl.x++)
            {
            for (hkl.y = -y_max; hkl.y <= y_max; hkl.y++)
                {
                for (hkl.z = -z_max; hkl.z <= z_max; hkl.z++)
                    {
                    // only add images on the outer boundary
                    if (abs(hkl.x) == hkl_max || abs(hkl.y) == hkl_max || abs(hkl.z) == hkl_max)
                        {
                        // find the center of the image
                        vec3<Scalar> r_image = Scalar(hkl.x) * e1 + Scalar(hkl.y) * e2 + Scalar(hkl.z) * e3;

                        // check to see if the image box overlaps with the central box
                        unsigned int err = 0;
                        if (test_overlap(r_image, central_box, image_box, err))
                            {
                            vec3<Scalar> img = (Scalar)hkl.x*e1+(Scalar)hkl.y*e2+(Scalar)hkl.z*e3;
                            m_image_list.push_back(img);
                            m_image_hkl.push_back(make_int3(hkl.x, hkl.y, hkl.z));
                            added_images = true;
                            }
                        }
                    }
                }
            }
        if (!m_hkl_max_warning_issued && hkl_max > crazybig)
            {
            m_hkl_max_warning_issued = true;
            m_exec_conf->msg->warning() << "Exceeded sanity limit for image list, generated out to " << hkl_max
                                     << " lattice vectors. Logic error?" << std::endl
                                     << "This message will not be repeated." << std::endl;

            break;
            }

        hkl_max++;
        }

    m_exec_conf->msg->notice(6) << "Image list:" << std::endl;
    for (unsigned int i = 0; i < m_image_list.size(); i++)
        m_exec_conf->msg->notice(6) << m_image_list[i].x << " " << m_image_list[i].y << " " << m_image_list[i].z << std::endl;

    // warn the user if more than one image in each direction is activated
    unsigned int img_warning = 9;
    if (ndim == 3)
        {
        img_warning = 27;
        }
    if (!m_image_list_warning_issued && m_image_list.size() > img_warning)
        {
        m_image_list_warning_issued = true;
        m_exec_conf->msg->warning() << "Box size is too small or move size is too large for the minimum image convention." << std::endl
                                    << "Testing " << m_image_list.size() << " images per trial move, performance may slow." << std::endl
                                    << "This message will not be repeated." << std::endl;
        }

    m_exec_conf->msg->notice(6) << "Updated image list: " << m_image_list.size() << " images" << std::endl;
    if (m_prof) m_prof->pop();

    return m_image_list;
    }

template <class Shape>
void IntegratorHPMCMono<Shape>::updateCellWidth()
    {
    this->m_nominal_width = this->getMaxCoreDiameter();

    Scalar max_d(0.0);

    for (unsigned int type = 0; type < this->m_pdata->getNTypes(); ++type)
        {
        if (m_fugacity[type] != Scalar(0.0))
            {
            // add range of depletion interaction
            quat<Scalar> o;
            Shape tmp(o, this->m_params[type]);
            max_d = std::max(max_d, (Scalar) tmp.getCircumsphereDiameter());
            }
        }

    // extend the image list by the depletant diameter, since we're querying
    // AABBs that are larger than the shape diameters themselves
    this->m_extra_image_width = m_quermass ? 2.0*m_sweep_radius : max_d;

    this->m_nominal_width += this->m_extra_image_width;

    // Account for patch width
    if (this->m_patch)
        {
        Scalar max_extent = 0.0;
        for (unsigned int typ = 0; typ < this->m_pdata->getNTypes(); typ++)
            {
            max_extent = std::max(max_extent, this->m_patch->getAdditiveCutoff(typ));
            }

        this->m_nominal_width = std::max(this->m_nominal_width, this->m_patch->getRCut() + max_extent);
        }
    this->m_image_list_valid = false;
    this->m_aabb_tree_invalid = true;

    this->m_exec_conf->msg->notice(5) << "IntegratorHPMCMono: updating nominal width to " << this->m_nominal_width << std::endl;
    }

template <class Shape>
void IntegratorHPMCMono<Shape>::growAABBList(unsigned int N)
    {
    if (N > m_aabbs_capacity)
        {
        m_aabbs_capacity = N;
        if (m_aabbs != NULL)
            free(m_aabbs);

        int retval = posix_memalign((void**)&m_aabbs, 32, N*sizeof(detail::AABB));
        if (retval != 0)
            {
            m_exec_conf->msg->errorAllRanks() << "Error allocating aligned memory" << std::endl;
            throw std::runtime_error("Error allocating AABB memory");
            }
        }
    }


/*! Call any time an up to date AABB tree is needed. IntegratorHPMCMono internally tracks whether
    the tree needs to be rebuilt or if the current tree can be used.
    buildAABBTree() relies on the member variable m_aabb_tree_invalid to work correctly. Any time particles
    are moved (and not updated with m_aabb_tree->update()) or the particle list changes order, m_aabb_tree_invalid
    needs to be set to true. Then buildAABBTree() will know to rebuild the tree from scratch on the next call. Typically
    this is on the next timestep. But in some cases (i.e. NPT), the tree may need to be rebuilt several times in a
    single step because of box volume moves.
    Subclasses that override update() or other methods must be user to set m_aabb_tree_invalid appropriately, or
    erroneous simulations will result.
    \returns A reference to the tree.
*/
template <class Shape>
const detail::AABBTree& IntegratorHPMCMono<Shape>::buildAABBTree()
    {
    if (m_aabb_tree_invalid)
        {
        m_exec_conf->msg->notice(8) << "Building AABB tree: " << m_pdata->getN() << " ptls " << m_pdata->getNGhosts() << " ghosts" << std::endl;
        if (this->m_prof) this->m_prof->push(this->m_exec_conf, "AABB tree build");
        // build the AABB tree
            {
            ArrayHandle<Scalar4> h_postype(m_pdata->getPositions(), access_location::host, access_mode::read);
            ArrayHandle<Scalar4> h_orientation(m_pdata->getOrientationArray(), access_location::host, access_mode::read);

            // grow the AABB list to the needed size
            unsigned int n_aabb = m_pdata->getN()+m_pdata->getNGhosts();
            if (n_aabb > 0)
                {
                growAABBList(n_aabb);
                for (unsigned int cur_particle = 0; cur_particle < n_aabb; cur_particle++)
                    {
                    unsigned int i = cur_particle;
                    unsigned int typ_i = __scalar_as_int(h_postype.data[i].w);
                    Shape shape(quat<Scalar>(h_orientation.data[i]), m_params[typ_i]);

                    if (!this->m_patch)
                        m_aabbs[i] = shape.getAABB(vec3<Scalar>(h_postype.data[i]));
                    else
                        {
                        Scalar radius = std::max(0.5*shape.getCircumsphereDiameter(),
                            0.5*this->m_patch->getAdditiveCutoff(typ_i));
                        m_aabbs[i] = detail::AABB(vec3<Scalar>(h_postype.data[i]), radius);
                        }
                    }
                m_aabb_tree.buildTree(m_aabbs, n_aabb);
                }
            }

        if (this->m_prof) this->m_prof->pop(this->m_exec_conf);
        }

    m_aabb_tree_invalid = false;
    return m_aabb_tree;
    }

/*! Call to reduce the m_d values down to safe levels for the bvh tree + small box limitations. That code path
    will not work if particles can wander more than one image in a time step.
    In MPI simulations, they may not move more than half a local box length.
*/
template <class Shape>
void IntegratorHPMCMono<Shape>::limitMoveDistances()
    {
    Scalar3 npd_global = m_pdata->getGlobalBox().getNearestPlaneDistance();
    Scalar min_npd = detail::min((Scalar) npd_global.x, (Scalar) npd_global.y);
    if (this->m_sysdef->getNDimensions() == 3)
        {
        min_npd = detail::min(min_npd, (Scalar) npd_global.z);
        }

    ArrayHandle<Scalar> h_d(m_d, access_location::host, access_mode::readwrite);
    for (unsigned int typ = 0; typ < this->m_pdata->getNTypes(); typ++)
        {
        if (m_nselect * h_d.data[typ] > min_npd)
            {
            h_d.data[typ] = min_npd / Scalar(m_nselect);
            m_exec_conf->msg->warning() << "Move distance or nselect too big, reducing move distance to "
                                        << h_d.data[typ] << " for type " << m_pdata->getNameByType(typ) << std::endl;
            m_image_list_valid = false;
            }
        // Sanity check should be performed in code where parameters can be adjusted.
        if (h_d.data[typ] < Scalar(0.0))
            {
            m_exec_conf->msg->warning() << "Move distance has become negative for type " << m_pdata->getNameByType(typ)
                                        << ". This should never happen. Please file a bug report." << std::endl;
            h_d.data[typ] = Scalar(0.0);
            }
        }
    }

/*! Function for finding all overlaps in a system by particle tag. returns an unraveled form of an NxN matrix
 * with true/false indicating the overlap status of the ith and jth particle
 */
template <class Shape>
std::vector<std::pair<unsigned int, unsigned int> > IntegratorHPMCMono<Shape>::mapOverlaps()
    {
    #ifdef ENABLE_MPI
    if (m_pdata->getDomainDecomposition())
        {
        m_exec_conf->msg->error() << "map_overlaps does not support MPI parallel jobs" << std::endl;
        throw std::runtime_error("map_overlaps does not support MPI parallel jobs");
        }
    #endif

    unsigned int N = m_pdata->getN();

    std::vector<std::pair<unsigned int, unsigned int> > overlap_vector;

    m_exec_conf->msg->notice(10) << "HPMC overlap mapping" << std::endl;

    unsigned int err_count = 0;

    // build an up to date AABB tree
    buildAABBTree();
    // update the image list
    updateImageList();

    // access particle data and system box
    ArrayHandle<Scalar4> h_postype(m_pdata->getPositions(), access_location::host, access_mode::read);
    ArrayHandle<Scalar4> h_orientation(m_pdata->getOrientationArray(), access_location::host, access_mode::read);
    ArrayHandle<unsigned int> h_tag(m_pdata->getTags(), access_location::host, access_mode::read);

    // Loop over all particles
    for (unsigned int i = 0; i < N; i++)
        {
        // read in the current position and orientation
        Scalar4 postype_i = h_postype.data[i];
        Scalar4 orientation_i = h_orientation.data[i];
        Shape shape_i(quat<Scalar>(orientation_i), m_params[__scalar_as_int(postype_i.w)]);
        vec3<Scalar> pos_i = vec3<Scalar>(postype_i);

        // Check particle against AABB tree for neighbors
        detail::AABB aabb_i_local = shape_i.getAABB(vec3<Scalar>(0,0,0));

        const unsigned int n_images = m_image_list.size();
        for (unsigned int cur_image = 0; cur_image < n_images; cur_image++)
            {
            vec3<Scalar> pos_i_image = pos_i + m_image_list[cur_image];
            detail::AABB aabb = aabb_i_local;
            aabb.translate(pos_i_image);

            // stackless search
            for (unsigned int cur_node_idx = 0; cur_node_idx < m_aabb_tree.getNumNodes(); cur_node_idx++)
                {
                if (detail::overlap(m_aabb_tree.getNodeAABB(cur_node_idx), aabb))
                    {
                    if (m_aabb_tree.isNodeLeaf(cur_node_idx))
                        {
                        for (unsigned int cur_p = 0; cur_p < m_aabb_tree.getNodeNumParticles(cur_node_idx); cur_p++)
                            {
                            // read in its position and orientation
                            unsigned int j = m_aabb_tree.getNodeParticle(cur_node_idx, cur_p);

                            // skip i==j in the 0 image
                            if (cur_image == 0 && i == j)
                                {
                                continue;
                                }

                            Scalar4 postype_j = h_postype.data[j];
                            Scalar4 orientation_j = h_orientation.data[j];

                            // put particles in coordinate system of particle i
                            vec3<Scalar> r_ij = vec3<Scalar>(postype_j) - pos_i_image;

                            Shape shape_j(quat<Scalar>(orientation_j), m_params[__scalar_as_int(postype_j.w)]);

                            if (h_tag.data[i] <= h_tag.data[j]
                                && check_circumsphere_overlap(r_ij, shape_i, shape_j)
                                && test_overlap(r_ij, shape_i, shape_j, err_count)
                                && test_overlap(-r_ij, shape_j, shape_i, err_count))
                                {
                                overlap_vector.push_back(std::make_pair(h_tag.data[i],
                                                                        h_tag.data[j]));
                                }
                            }
                        }
                    }
                else
                    {
                    // skip ahead
                    cur_node_idx += m_aabb_tree.getNodeSkip(cur_node_idx);
                    }
                } // end loop over AABB nodes
            } // end loop over images
        } // end loop over particles
    return overlap_vector;
    }

/*! Calculate energy between all pairs of particles
 */
template <class Shape>
std::vector<float> IntegratorHPMCMono<Shape>::mapEnergies()
    {
    if (! m_patch)
        {
        throw std::runtime_error("No patch energy defined.\n");
        }

    #ifdef ENABLE_MPI
    if (m_pdata->getDomainDecomposition())
        {
        throw std::runtime_error("map_energies does not support MPI parallel jobs");
        }
    #endif

    unsigned int N = m_pdata->getN();

    std::vector<float> energy_map(N*N, 0.0);

    m_exec_conf->msg->notice(10) << "HPMC energy mapping" << std::endl;

    // build an up to date AABB tree
    buildAABBTree();
    // update the image list
    updateImageList();

    // access particle data and system box
    ArrayHandle<Scalar4> h_postype(m_pdata->getPositions(), access_location::host, access_mode::read);
    ArrayHandle<Scalar4> h_orientation(m_pdata->getOrientationArray(), access_location::host, access_mode::read);
    ArrayHandle<unsigned int> h_tag(m_pdata->getTags(), access_location::host, access_mode::read);
    ArrayHandle<Scalar> h_diameter(m_pdata->getDiameters(), access_location::host, access_mode::read);
    ArrayHandle<Scalar> h_charge(m_pdata->getCharges(), access_location::host, access_mode::read);

    // Loop over all particles
    #ifdef ENABLE_TBB
    tbb::parallel_for(tbb::blocked_range<unsigned int>(0, N),
        [&](const tbb::blocked_range<unsigned int>& r) {
    for (unsigned int i = r.begin(); i != r.end(); ++i)
    #else
    for (unsigned int i = 0; i < N; i++)
    #endif
        {
        // read in the current position and orientation
        Scalar4 postype_i = h_postype.data[i];
        Scalar4 orientation_i = h_orientation.data[i];
        Shape shape_i(quat<Scalar>(orientation_i), m_params[__scalar_as_int(postype_i.w)]);
        vec3<Scalar> pos_i = vec3<Scalar>(postype_i);
        unsigned int typ_i = __scalar_as_int(postype_i.w);

        Scalar diameter_i = h_diameter.data[i];
        Scalar charge_i = h_charge.data[i];

        // Check particle against AABB tree for neighbors
        Scalar r_cut_patch = m_patch->getRCut() + 0.5*m_patch->getAdditiveCutoff(typ_i);
        OverlapReal R_query = r_cut_patch-getMinCoreDiameter()/(OverlapReal)2.0;
        detail::AABB aabb_i_local = detail::AABB(vec3<Scalar>(0,0,0),R_query);

        const unsigned int n_images = m_image_list.size();
        for (unsigned int cur_image = 0; cur_image < n_images; cur_image++)
            {
            vec3<Scalar> pos_i_image = pos_i + m_image_list[cur_image];
            detail::AABB aabb = aabb_i_local;
            aabb.translate(pos_i_image);

            // stackless search
            for (unsigned int cur_node_idx = 0; cur_node_idx < m_aabb_tree.getNumNodes(); cur_node_idx++)
                {
                if (detail::overlap(m_aabb_tree.getNodeAABB(cur_node_idx), aabb))
                    {
                    if (m_aabb_tree.isNodeLeaf(cur_node_idx))
                        {
                        for (unsigned int cur_p = 0; cur_p < m_aabb_tree.getNodeNumParticles(cur_node_idx); cur_p++)
                            {
                            // read in its position and orientation
                            unsigned int j = m_aabb_tree.getNodeParticle(cur_node_idx, cur_p);

                            // skip i==j in the 0 image
                            if (cur_image == 0 && i == j)
                                {
                                continue;
                                }

                            Scalar4 postype_j = h_postype.data[j];
                            Scalar4 orientation_j = h_orientation.data[j];

                            // put particles in coordinate system of particle i
                            vec3<Scalar> r_ij = vec3<Scalar>(postype_j) - pos_i_image;
                            unsigned int typ_j = __scalar_as_int(postype_j.w);

                            Scalar rcut = r_cut_patch + 0.5 * m_patch->getAdditiveCutoff(typ_j);

                            if (dot(r_ij,r_ij) <= rcut*rcut)
                                {
                                energy_map[h_tag.data[j]+N*h_tag.data[i]] +=
                                    m_patch->energy(r_ij,
                                       typ_i,
                                       quat<float>(shape_i.orientation),
                                       diameter_i,
                                       charge_i,
                                       typ_j,
                                       quat<float>(orientation_j),
                                       h_diameter.data[j],
                                       h_charge.data[j]
                                       );
                                }
                            }
                        }
                    }
                else
                    {
                    // skip ahead
                    cur_node_idx += m_aabb_tree.getNodeSkip(cur_node_idx);
                    }
                } // end loop over AABB nodes
            } // end loop over images
        } // end loop over particles
    #ifdef ENABLE_TBB
        });
    #endif
    return energy_map;
    }

/*! Function for returning a python list of all overlaps in a system by particle
  tag. returns an unraveled form of an NxN matrix with true/false indicating
  the overlap status of the ith and jth particle
 */
template <class Shape>
pybind11::list IntegratorHPMCMono<Shape>::PyMapEnergies()
    {
    std::vector<float> v = IntegratorHPMCMono<Shape>::mapEnergies();
    pybind11::list energy_map;
    // for( unsigned int i = 0; i < sizeof(v)/sizeof(v[0]); i++ )
    for (auto i: v)
        {
        energy_map.append(pybind11::cast<float>(i));
        }
    return energy_map;
    }

template <class Shape>
void IntegratorHPMCMono<Shape>::connectGSDStateSignal(
                                                    std::shared_ptr<GSDDumpWriter> writer,
                                                    std::string name)
    {
    typedef hoomd::detail::SharedSignalSlot<int(gsd_handle&)> SlotType;
    auto func = std::bind(&IntegratorHPMCMono<Shape>::slotWriteGSDState, this, std::placeholders::_1, name);
    std::shared_ptr<hoomd::detail::SignalSlot> pslot( new SlotType(writer->getWriteSignal(), func));
    addSlot(pslot);
    }

template <class Shape>
void IntegratorHPMCMono<Shape>::connectGSDShapeSpec(std::shared_ptr<GSDDumpWriter> writer)
    {
    typedef hoomd::detail::SharedSignalSlot<int(gsd_handle&)> SlotType;
    auto func = std::bind(&IntegratorHPMCMono<Shape>::slotWriteGSDShapeSpec, this, std::placeholders::_1);
    std::shared_ptr<hoomd::detail::SignalSlot> pslot( new SlotType(writer->getWriteSignal(), func));
    addSlot(pslot);
    }

template <class Shape>
int IntegratorHPMCMono<Shape>::slotWriteGSDState( gsd_handle& handle, std::string name ) const
    {
    m_exec_conf->msg->notice(10) << "IntegratorHPMCMono writing to GSD File to name: "<< name << std::endl;
    int retval = 0;
    // create schema helpers
    #ifdef ENABLE_MPI
    bool mpi=(bool)m_pdata->getDomainDecomposition();
    #else
    bool mpi=false;
    #endif
    gsd_schema_hpmc schema(m_exec_conf, mpi);
    gsd_shape_schema<typename Shape::param_type> schema_shape(m_exec_conf, mpi);

    // access parameters
    ArrayHandle<Scalar> h_d(m_d, access_location::host, access_mode::read);
    ArrayHandle<Scalar> h_a(m_a, access_location::host, access_mode::read);
    schema.write(handle, "state/hpmc/integrate/d", m_pdata->getNTypes(), h_d.data, GSD_TYPE_DOUBLE);
    if(m_hasOrientation)
        {
        schema.write(handle, "state/hpmc/integrate/a", m_pdata->getNTypes(), h_a.data, GSD_TYPE_DOUBLE);
        }
    retval |= schema_shape.write(handle, name, m_pdata->getNTypes(), m_params);

    return retval;
    }

template <class Shape>
int IntegratorHPMCMono<Shape>::slotWriteGSDShapeSpec(gsd_handle& handle) const
    {
    GSDShapeSpecWriter shapespec(m_exec_conf);
    m_exec_conf->msg->notice(10) << "IntegratorHPMCMono writing to GSD File to name: " << shapespec.getName() << std::endl;
    int retval = shapespec.write(handle, this->getTypeShapeMapping(m_params));
    return retval;
    }

template <class Shape>
bool IntegratorHPMCMono<Shape>::restoreStateGSD( std::shared_ptr<GSDReader> reader, std::string name)
    {
    bool success = true;
    m_exec_conf->msg->notice(10) << "IntegratorHPMCMono from GSD File to name: "<< name << std::endl;
    uint64_t frame = reader->getFrame();
    // create schemas
    #ifdef ENABLE_MPI
    bool mpi=(bool)m_pdata->getDomainDecomposition();
    #else
    bool mpi=false;
    #endif
    gsd_schema_hpmc schema(m_exec_conf, mpi);
    gsd_shape_schema<typename Shape::param_type> schema_shape(m_exec_conf, mpi);

    ArrayHandle<Scalar> h_d(m_d, access_location::host, access_mode::readwrite);
    ArrayHandle<Scalar> h_a(m_a, access_location::host, access_mode::readwrite);
    schema.read(reader, frame, "state/hpmc/integrate/d", m_pdata->getNTypes(), h_d.data, GSD_TYPE_DOUBLE);
    if(m_hasOrientation)
        {
        schema.read(reader, frame, "state/hpmc/integrate/a", m_pdata->getNTypes(), h_a.data, GSD_TYPE_DOUBLE);
        }
    schema_shape.read(reader, frame, name, m_pdata->getNTypes(), m_params);
    return success;
    }

template<class Shape>
bool IntegratorHPMCMono<Shape>::py_test_overlap(unsigned int type_i, unsigned int type_j,
    pybind11::list rij, pybind11::list qi, pybind11::list qj,
    bool use_images, bool exclude_self)
    {
    if (len(rij) != 3)
        throw std::runtime_error("rij needs to be a 3d vector.\n");
    if (len(qi) != 4 || len(qj) != 4)
        throw std::runtime_error("qi and qj need to be quaternions.\n");

    assert(type_i <= m_pdata->getNTypes());
    assert(type_j <= m_pdata->getNTypes());

    vec3<Scalar> dr(pybind11::cast<Scalar>(rij[0]), pybind11::cast<Scalar>(rij[1]), pybind11::cast<Scalar>(rij[2]));
    quat<Scalar> quat_i(pybind11::cast<Scalar>(qi[0]),
        vec3<Scalar>(pybind11::cast<Scalar>(qi[1]), pybind11::cast<Scalar>(qi[2]), pybind11::cast<Scalar>(qi[3])));
    quat<Scalar> quat_j(pybind11::cast<Scalar>(qj[0]),
        vec3<Scalar>(pybind11::cast<Scalar>(qj[1]), pybind11::cast<Scalar>(qj[2]), pybind11::cast<Scalar>(qj[3])));

    Shape shape_i(quat_i, m_params[type_i]);
    Shape shape_j(quat_j, m_params[type_j]);

    unsigned int err = 0;
    bool overlap = false;
    if (use_images)
        {
        #ifdef ENABLE_MPI
        if (m_pdata->getDomainDecomposition())
            {
            this->m_exec_conf->msg->error() << "test_overlap does not support MPI parallel jobs with use_images=True" << std::endl;
            throw std::runtime_error("test_overlap does not support MPI parallel jobs");
            }
        #endif

        updateImageList();

        const unsigned int n_images = m_image_list.size();
        for (unsigned int cur_image = 0; cur_image < n_images; cur_image++)
            {
            if (exclude_self && cur_image == 0)
                continue;

            if (check_circumsphere_overlap(dr + m_image_list[cur_image], shape_i, shape_j) &&
                test_overlap(dr + m_image_list[cur_image], shape_i, shape_j, err))
                overlap = true;
            }
        }
    else
        {
        overlap = check_circumsphere_overlap(dr, shape_i, shape_j) && test_overlap(dr, shape_i, shape_j, err);
        }

    if (err)
        m_exec_conf->msg->warning() << "test_overlap() reports an error due to finite numerical precision." << std::endl;

    return overlap;
    }

/*! \param i The particle id in the list
    \param pos_i Particle position being tested
    \param shape_i Particle shape (including orientation) being tested
    \param typ_i Type of the particle being tested
    \param h_postype Pointer to GPUArray containing particle positions
    \param h_orientation Pointer to GPUArray containing particle orientations
    \param h_overlaps Pointer to GPUArray containing interaction matrix
    \param hpmc_counters_t&  Pointer to current counters
    \param hpmc_implicit_counters_t&  Pointer to current implicit counters
    \param rng_depletants The RNG used within this algorithm
    \param rng_i The RNG used for evaluating the Metropolis criterion
    In order to determine whether or not moves are accepted, particle positions are checked against a randomly generated set of depletant positions.
    NOTE: To avoid numerous acquires and releases of GPUArrays, data pointers are passed directly into this const function.
    */
#ifndef ENABLE_TBB
template<class Shape>
inline bool IntegratorHPMCMono<Shape>::checkDepletantOverlap(unsigned int i, vec3<Scalar> pos_i,
    Shape shape_i, unsigned int typ_i, Scalar4 *h_postype, Scalar4 *h_orientation, unsigned int *h_overlaps,
    hpmc_counters_t& counters, hpmc_implicit_counters_t *implicit_counters, hoomd::RandomGenerator& rng_depletants)
#else
template<class Shape>
inline bool IntegratorHPMCMono<Shape>::checkDepletantOverlap(unsigned int i, vec3<Scalar> pos_i,
    Shape shape_i, unsigned int typ_i, Scalar4 *h_postype, Scalar4 *h_orientation, unsigned int *h_overlaps,
    hpmc_counters_t& counters, hpmc_implicit_counters_t *implicit_counters,
    tbb::enumerable_thread_specific< hoomd::RandomGenerator >& rng_depletants_parallel)
#endif
    {
    bool accept = true;

    const unsigned int n_images = this->m_image_list.size();
    unsigned int ndim = this->m_sysdef->getNDimensions();

    Shape shape_old(quat<Scalar>(h_orientation[i]), this->m_params[typ_i]);
    detail::AABB aabb_i_local = shape_i.getAABB(vec3<Scalar>(0,0,0));
    detail::AABB aabb_i_local_old = shape_old.getAABB(vec3<Scalar>(0,0,0));

    #ifdef ENABLE_TBB
    std::vector< tbb::enumerable_thread_specific<hpmc_implicit_counters_t> > thread_implicit_counters(this->m_pdata->getNTypes());
    tbb::enumerable_thread_specific<hpmc_counters_t> thread_counters;
    #endif

    #ifdef ENABLE_TBB
    try {
    #endif
    for (unsigned int type = 0; type < this->m_pdata->getNTypes(); ++type)
        {
        if (m_fugacity[type] == 0.0 || (!h_overlaps[this->m_overlap_idx(type, typ_i)] && !m_quermass))
            continue;

        std::vector<unsigned int> intersect_i;
        std::vector<unsigned int> image_i;
        std::vector<detail::AABB> aabbs_i;

        if (accept && m_fugacity[type] > 0.0)
            {
            // find neighbors whose circumspheres overlap particle i's circumsphere in the old configuration
            // Here, circumsphere refers to the sphere around the depletant-excluded volume

            Shape tmp(quat<Scalar>(), this->m_params[type]);
            Scalar d_dep = tmp.getCircumsphereDiameter();

            Scalar range = m_quermass ? Scalar(2.0)*m_sweep_radius : d_dep;

            // get old AABB and extend
            vec3<Scalar> lower = aabb_i_local_old.getLower();
            vec3<Scalar> upper = aabb_i_local_old.getUpper();
            lower.x -= range; lower.y -= range; lower.z -= range;
            upper.x += range; upper.y += range; upper.z += range;
            detail::AABB aabb_local = detail::AABB(lower,upper);

            vec3<Scalar> pos_i_old(h_postype[i]);

            // All image boxes (including the primary)
            for (unsigned int cur_image = 0; cur_image < n_images; cur_image++)
                {
                vec3<Scalar> pos_i_old_image = pos_i_old + this->m_image_list[cur_image];
                detail::AABB aabb = aabb_local;
                aabb.translate(pos_i_old_image);

                // stackless search
                for (unsigned int cur_node_idx = 0; cur_node_idx < this->m_aabb_tree.getNumNodes(); cur_node_idx++)
                    {
                    if (detail::overlap(this->m_aabb_tree.getNodeAABB(cur_node_idx), aabb))
                        {
                        if (this->m_aabb_tree.isNodeLeaf(cur_node_idx))
                            {
                            for (unsigned int cur_p = 0; cur_p < this->m_aabb_tree.getNodeNumParticles(cur_node_idx); cur_p++)
                                {
                                // read in its position and orientation
                                unsigned int j = this->m_aabb_tree.getNodeParticle(cur_node_idx, cur_p);

                                if (i == j && cur_image == 0) continue;

                                // load the old position and orientation of the j particle
                                Scalar4 postype_j = h_postype[j];
                                vec3<Scalar> pos_j(postype_j);
                                vec3<Scalar> r_ij = pos_j - pos_i_old_image;

                                unsigned int typ_j = __scalar_as_int(postype_j.w);
                                Shape shape_j(quat<Scalar>(), this->m_params[typ_j]);
                                if (shape_j.hasOrientation())
                                    shape_j.orientation = quat<Scalar>(h_orientation[j]);

                                detail::AABB aabb_j = shape_j.getAABB(pos_j);

                                // check AABB overlap
                                bool overlap_excluded = detail::overlap(aabb, aabb_j);

                                // currently ignore overlap flags with quermass==true
                                overlap_excluded = overlap_excluded && (m_quermass || h_overlaps[this->m_overlap_idx(type,typ_j)]);

                                if (Shape::supportsSweepRadius() && overlap_excluded)
                                    {
                                    // do i and j overlap with their excluded volumes in the old configuration?
                                    #ifdef ENABLE_TBB
                                    thread_counters.local().overlap_checks++;
                                    #else
                                    counters.overlap_checks++;
                                    #endif

                                    unsigned int err = 0;
                                    Scalar sweep_radius = m_quermass ? m_sweep_radius : Scalar(0.5)*tmp.getCircumsphereDiameter();
                                    overlap_excluded = test_overlap(r_ij, shape_old, shape_j, err, sweep_radius, sweep_radius);

                                    if (err)
                                    #ifdef ENABLE_TBB
                                        thread_counters.local().overlap_err_count++;
                                    #else
                                        counters.overlap_err_count++;
                                    #endif
                                    }
                                if (overlap_excluded)
                                    {
                                    intersect_i.push_back(j);
                                    image_i.push_back(cur_image);

                                    // cache the translated AABB of particle j. If i's image is cur_image, then j's
                                    // image is the negative of that (and we use i's untranslated position below)
                                    aabb_j.translate(-this->m_image_list[cur_image]);
                                    aabbs_i.push_back(aabb_j);
                                    }
                                }
                            }
                        }
                    else
                        {
                        // skip ahead
                        cur_node_idx += this->m_aabb_tree.getNodeSkip(cur_node_idx);
                        }
                    }  // end loop over AABB nodes
                } // end loop over images

            // now, we have a list of intersecting spheres, sample in the union of intersection volumes
            // we sample from their union by checking if any generated position falls in the intersection
            // of their AABBs, only accepting it if it was generated from neighbor j_min

            // world AABB of particle i
            detail::AABB aabb_i_old = aabb_i_local_old;
            aabb_i_old.translate(pos_i_old);

            // extend AABB i by sweep radius
            range = Scalar(0.5)*d_dep+m_sweep_radius;
            vec3<Scalar> lower_i = aabb_i_old.getLower();
            vec3<Scalar> upper_i = aabb_i_old.getUpper();
            lower_i.x -= range; lower_i.y -= range; lower_i.z -= range;
            upper_i.x += range; upper_i.y += range; upper_i.z += range;

            // for every pairwise intersection
            #ifdef ENABLE_TBB
            tbb::parallel_for(tbb::blocked_range<unsigned int>(0, (unsigned int)intersect_i.size()),
                [=, &intersect_i, &image_i, &aabbs_i,
                    &accept, &rng_depletants_parallel,
                    &thread_counters, &thread_implicit_counters](const tbb::blocked_range<unsigned int>& s) {
            for (unsigned int k = s.begin(); k != s.end(); ++k)
            #else
            for (unsigned int k = 0; k < intersect_i.size(); ++k)
            #endif
                {
                // world AABB of shape j, in image of i
                detail::AABB aabb_j = aabbs_i[k];

                // extend AABB j by sweep radius
                vec3<Scalar> lower_j = aabb_j.getLower();
                vec3<Scalar> upper_j = aabb_j.getUpper();
                lower_j.x -= range; lower_j.y -= range; lower_j.z -= range;
                upper_j.x += range; upper_j.y += range; upper_j.z += range;

                // we already know the AABBs are overlapping, compute their intersection
                vec3<Scalar> intersect_lower, intersect_upper;
                intersect_lower.x = std::max(lower_i.x, lower_j.x);
                intersect_lower.y = std::max(lower_i.y, lower_j.y);
                intersect_lower.z = std::max(lower_i.z, lower_j.z);
                intersect_upper.x = std::min(upper_i.x, upper_j.x);
                intersect_upper.y = std::min(upper_i.y, upper_j.y);
                intersect_upper.z = std::min(upper_i.z, upper_j.z);

                detail::AABB aabb_intersect(intersect_lower, intersect_upper);

                // intersection AABB volume
                Scalar V =  (intersect_upper.x-intersect_lower.x)*(intersect_upper.y-intersect_lower.y);
                if(ndim == 3)
                    V *= intersect_upper.z-intersect_lower.z;

                // chooose the number of depletants in the intersection volume
                hoomd::PoissonDistribution<Scalar> poisson(m_fugacity[type]*V);
                #ifdef ENABLE_TBB
                hoomd::RandomGenerator& my_rng = rng_depletants_parallel.local();
                #else
                hoomd::RandomGenerator& my_rng = rng_depletants;
                #endif

                unsigned int n = poisson(my_rng);

                // for every depletant
                #ifdef ENABLE_TBB
                tbb::parallel_for(tbb::blocked_range<unsigned int>(0, (unsigned int)n),
                    [=, &intersect_i, &image_i, &aabbs_i,
                        &accept, &rng_depletants_parallel,
                        &thread_counters, &thread_implicit_counters](const tbb::blocked_range<unsigned int>& t) {
                for (unsigned int l = t.begin(); l != t.end(); ++l)
                #else
                for (unsigned int l = 0; l < n; ++l)
                #endif
                    {
                    #ifdef ENABLE_TBB
                    hoomd::RandomGenerator& my_rng = rng_depletants_parallel.local();
                    #else
                    hoomd::RandomGenerator& my_rng = rng_depletants;
                    #endif

                    #ifdef ENABLE_TBB
                    thread_implicit_counters[type].local().insert_count++;
                    #else
                    implicit_counters[type].insert_count++;
                    #endif

                    vec3<Scalar> pos_test = generatePositionInAABB(my_rng, aabb_intersect, ndim);
                    Shape shape_test(quat<Scalar>(), this->m_params[type]);
                    if (shape_test.hasOrientation())
                        {
                        shape_test.orientation = generateRandomOrientation(my_rng, ndim);
                        }

                    // check if depletant falls in other intersection volumes

                    // load the depletant's AABB and extend it
                    detail::AABB aabb_test = shape_test.getAABB(pos_test);
                    vec3<Scalar> lower_test = aabb_test.getLower();
                    vec3<Scalar> upper_test = aabb_test.getUpper();
                    lower_test.x -= m_sweep_radius; lower_test.y -= m_sweep_radius; lower_test.z -= m_sweep_radius;
                    upper_test.x += m_sweep_radius; upper_test.y += m_sweep_radius; upper_test.z += m_sweep_radius;
                    aabb_test = detail::AABB(lower_test, upper_test);

                    bool active = true;
                    for (unsigned int m = 0; m < k; ++m)
                        {
                        if (detail::overlap(aabb_test,aabbs_i[m]))
                            {
                            active = false;
                            break;
                            }
                        }

                    if (!active)
                        continue;

                    // depletant falls in intersection volume between circumspheres

                    if (!m_quermass)
                        {
                        // Check if the old configuration of particle i generates an overlap
                        bool overlap_old = false;
                            {
                            vec3<Scalar> r_ij = pos_i_old - pos_test;
                            OverlapReal rsq = dot(r_ij,r_ij);
                            OverlapReal DaDb = shape_test.getCircumsphereDiameter() + shape_old.getCircumsphereDiameter() + Scalar(2.0)*m_sweep_radius;
                            bool circumsphere_overlap = (rsq*OverlapReal(4.0) <= DaDb * DaDb);

                            if (m_quermass || h_overlaps[this->m_overlap_idx(type, typ_i)])
                                {
                                #ifdef ENABLE_TBB
                                thread_counters.local().overlap_checks++;
                                #else
                                counters.overlap_checks++;
                                #endif

                                unsigned int err = 0;
                                if (circumsphere_overlap && test_overlap(r_ij, shape_test, shape_old, err, 0.0, m_sweep_radius))
                                    {
                                    overlap_old = true;
                                    }
                                if (err)
                                #ifdef ENABLE_TBB
                                    thread_counters.local().overlap_err_count++;
                                #else
                                    counters.overlap_err_count++;
                                #endif
                                }
                            }

                        // if not intersecting ptl i in old config, ignore
                        if (!overlap_old)
                            continue;

                        // Check if the new configuration of particle i generates an overlap
                        bool overlap_new = false;

                            {
                            vec3<Scalar> r_ij = pos_i - pos_test;

                            OverlapReal rsq = dot(r_ij,r_ij);
                            OverlapReal DaDb = shape_test.getCircumsphereDiameter() + shape_i.getCircumsphereDiameter() + Scalar(2.0)*m_sweep_radius;
                            bool circumsphere_overlap = (rsq*OverlapReal(4.0) <= DaDb * DaDb);

                            if (m_quermass || h_overlaps[this->m_overlap_idx(type, typ_i)])
                                {
                                #ifdef ENABLE_TBB
                                thread_counters.local().overlap_checks++;
                                #else
                                counters.overlap_checks++;
                                #endif

                                unsigned int err = 0;
                                if (circumsphere_overlap && test_overlap(r_ij, shape_test, shape_i, err, 0.0, m_sweep_radius))
                                    {
                                    overlap_new = true;
                                    }
                                if (err)
                                #ifdef ENABLE_TBB
                                    thread_counters.local().overlap_err_count++;
                                #else
                                    counters.overlap_err_count++;
                                #endif
                                }
                            }

                        if (overlap_new)
                            continue;
                        }

                    // does the depletant fall into the overlap volume with other particles?
                    bool in_intersection_volume = false;
                    for (unsigned int m = 0; m < intersect_i.size(); ++m)
                        {
                        // read in its position and orientation
                        unsigned int j = intersect_i[m];

                        // load the old position and orientation of the j particle
                        Scalar4 postype_j = h_postype[j];
                        Scalar4 orientation_j = h_orientation[j];

                        vec3<Scalar> r_jk = vec3<Scalar>(postype_j) - pos_test - this->m_image_list[image_i[m]];

                        unsigned int typ_j = __scalar_as_int(postype_j.w);
                        Shape shape_j(quat<Scalar>(orientation_j), this->m_params[typ_j]);

                        #ifdef ENABLE_TBB
                        thread_counters.local().overlap_checks++;
                        #else
                        counters.overlap_checks++;
                        #endif

                        unsigned int err = 0;

                        if (m_quermass)
                            {
                            // check triple overlap of circumspheres

                            // check triple overlap with i at old position
                            vec3<Scalar> r_ij = vec3<Scalar>(postype_j) - pos_i_old - this->m_image_list[image_i[m]];

                            // need to enable later when we have a better way of excluding particles from the image list calculation
                            bool circumsphere_overlap = true || (h_overlaps[this->m_overlap_idx(type,typ_i)] && h_overlaps[this->m_overlap_idx(type,typ_j)]);
                            circumsphere_overlap = circumsphere_overlap && check_circumsphere_overlap_three(shape_old, shape_j, shape_test,
                                    r_ij, -r_jk+r_ij, m_sweep_radius, m_sweep_radius, 0.0);

                            if (circumsphere_overlap
                                && test_overlap_intersection(shape_old, shape_j, shape_test, r_ij, -r_jk+r_ij, err, m_sweep_radius, m_sweep_radius, 0.0))
                                in_intersection_volume = true;

                            if (in_intersection_volume)
                                {
                                // check triple overlap with i at new position
                                r_ij = vec3<Scalar>(postype_j) - pos_i - this->m_image_list[image_i[m]];
                                r_jk = ((i == j) ? pos_i : vec3<Scalar>(h_postype[j])) - pos_test - this->m_image_list[image_i[m]];

                                // need to enable later when we have a better way of excluding particles from the image list calculation
                                bool circumsphere_overlap = true || (h_overlaps[this->m_overlap_idx(type,typ_i)] && h_overlaps[this->m_overlap_idx(type,typ_j)]);
                                circumsphere_overlap = circumsphere_overlap && check_circumsphere_overlap_three(shape_i, shape_j, shape_test, r_ij, -r_jk+r_ij,
                                    m_sweep_radius, m_sweep_radius, 0.0);

                                if (circumsphere_overlap
                                    && test_overlap_intersection(shape_i, (i == j) ? shape_i : shape_j, shape_test, r_ij, -r_jk+r_ij, err,
                                        m_sweep_radius, m_sweep_radius, 0.0))
                                    in_intersection_volume = false;
                                }
                            }
                        else
                            {
                            // check circumsphere overlap
                            OverlapReal rsq = dot(r_jk,r_jk);
                            OverlapReal DaDb = shape_test.getCircumsphereDiameter() + shape_j.getCircumsphereDiameter() + Scalar(2.0)*m_sweep_radius;
                            bool circumsphere_overlap = (rsq*OverlapReal(4.0) <= DaDb * DaDb);

                            if (h_overlaps[this->m_overlap_idx(type,typ_j)]
                                && circumsphere_overlap
                                && test_overlap(r_jk, shape_test, shape_j, err, 0.0, m_sweep_radius))
                                {
                                in_intersection_volume = true;
                                }
                            }

                        if (err)
                        #ifdef ENABLE_TBB
                            thread_counters.local().overlap_err_count++;
                        #else
                            counters.overlap_err_count++;
                        #endif

                        if (in_intersection_volume)
                            break;
                        } // end loop over intersections

                    // if not part of overlap volume in new config, reject
                    if (in_intersection_volume)
                        {
                        accept = false;
                        #ifndef ENABLE_TBB
                        break;
                        #else
                        throw false;
                        #endif
                        }
                    } // end loop over depletants
                #ifdef ENABLE_TBB
                    });
                #endif

                #ifndef ENABLE_TBB
                if (!accept)
                    break;
                #endif
                } // end loop over overlapping spheres
            #ifdef ENABLE_TBB
                });
            #endif
            }
        // Depletant check for negative fugacity
        else if (accept && m_fugacity[type] < 0.0)
            {
            Shape tmp(quat<Scalar>(), this->m_params[type]);
            Scalar d_dep = tmp.getCircumsphereDiameter();

            // find neighbors whose circumspheres overlap particle i's excluded volume circumsphere in the new configuration
            Scalar range = m_quermass ? Scalar(2.0)*m_sweep_radius : d_dep;

            // get new AABB and extend
            vec3<Scalar> lower = aabb_i_local.getLower();
            vec3<Scalar> upper = aabb_i_local.getUpper();
            lower.x -= range; lower.y -= range; lower.z -= range;
            upper.x += range; upper.y += range; upper.z += range;
            detail::AABB aabb_local = detail::AABB(lower,upper);

            // All image boxes (including the primary)
            for (unsigned int cur_image = 0; cur_image < n_images; cur_image++)
                {
                vec3<Scalar> pos_i_image = pos_i + this->m_image_list[cur_image];
                detail::AABB aabb = aabb_local;
                aabb.translate(pos_i_image);

                // stackless search
                for (unsigned int cur_node_idx = 0; cur_node_idx < this->m_aabb_tree.getNumNodes(); cur_node_idx++)
                    {
                    if (detail::overlap(this->m_aabb_tree.getNodeAABB(cur_node_idx), aabb))
                        {
                        if (this->m_aabb_tree.isNodeLeaf(cur_node_idx))
                            {
                            for (unsigned int cur_p = 0; cur_p < this->m_aabb_tree.getNodeNumParticles(cur_node_idx); cur_p++)
                                {
                                // read in its position and orientation
                                unsigned int j = this->m_aabb_tree.getNodeParticle(cur_node_idx, cur_p);

                                unsigned int typ_j;
                                vec3<Scalar> pos_j;
                                if (i == j)
                                    {
                                    if (cur_image == 0)
                                        continue;
                                    else
                                        {
                                        typ_j = typ_i;
                                        }
                                    }
                                else
                                    {
                                    // load the old position and orientation of the j particle
                                    Scalar4 postype_j = h_postype[j];
                                    pos_j = vec3<Scalar>(postype_j);
                                    typ_j = __scalar_as_int(postype_j.w);
                                    }

                                vec3<Scalar> r_ij = pos_j - pos_i_image;
                                Shape shape_j(quat<Scalar>(), this->m_params[typ_j]);

                                if (shape_j.hasOrientation())
                                    {
                                    if (i == j)
                                        shape_j.orientation = shape_i.orientation;
                                    else
                                        shape_j.orientation = quat<Scalar>(h_orientation[j]);
                                    }

                                // check excluded volume overlap
                                detail::AABB aabb_j = shape_j.getAABB(pos_j);
                                bool overlap_excluded = detail::overlap(aabb,aabb_j);

                                // currently ignore overlap flags with quermass==true
                                overlap_excluded = overlap_excluded && (m_quermass || h_overlaps[this->m_overlap_idx(type,typ_j)]);

                                if (Shape::supportsSweepRadius() && overlap_excluded)
                                    {
                                    // do i and j overlap with their excluded volumes in the new configuration?
                                    #ifdef ENABLE_TBB
                                    thread_counters.local().overlap_checks++;
                                    #else
                                    counters.overlap_checks++;
                                    #endif

                                    unsigned int err = 0;
                                    Scalar sweep_radius = m_quermass ? m_sweep_radius : Scalar(0.5)*tmp.getCircumsphereDiameter();
                                    overlap_excluded = test_overlap(r_ij, shape_i, shape_j, err, sweep_radius, sweep_radius);

                                    if (err)
                                    #ifdef ENABLE_TBB
                                        thread_counters.local().overlap_err_count++;
                                    #else
                                        counters.overlap_err_count++;
                                    #endif
                                    }
                                if (overlap_excluded)
                                    {
                                    intersect_i.push_back(j);
                                    image_i.push_back(cur_image);

                                    // cache the translated AABB of particle j
                                    aabb_j.translate(-this->m_image_list[cur_image]);
                                    aabbs_i.push_back(aabb_j);
                                    }
                                }
                            }
                        }
                    else
                        {
                        // skip ahead
                        cur_node_idx += this->m_aabb_tree.getNodeSkip(cur_node_idx);
                        }
                    }  // end loop over AABB nodes
                } // end loop over images


            // now, we have a list of intersecting spheres, sample in the union of intersection volumes
            // we sample from their union by checking if any generated position falls in the intersection
            // of their AABBs and if so, only accepting it if it was generated from neighbor j_min

            // world AABB of particle i
            detail::AABB aabb_i = aabb_i_local;
            aabb_i.translate(pos_i);

            // extend AABB i by sweep radius
            range = Scalar(0.5)*d_dep+m_sweep_radius;
            vec3<Scalar> lower_i = aabb_i.getLower();
            vec3<Scalar> upper_i = aabb_i.getUpper();
            lower_i.x -= range; lower_i.y -= range; lower_i.z -= range;
            upper_i.x += range; upper_i.y += range; upper_i.z += range;

            // for every pairwise intersection
            #ifdef ENABLE_TBB
            tbb::parallel_for(tbb::blocked_range<unsigned int>(0, (unsigned int)intersect_i.size()),
                [=, &intersect_i, &image_i, &aabbs_i,
                    &accept, &rng_depletants_parallel,
                    &thread_counters, &thread_implicit_counters](const tbb::blocked_range<unsigned int>& s) {
            for (unsigned int k = s.begin(); k != s.end(); ++k)
            #else
            for (unsigned int k = 0; k < intersect_i.size(); ++k)
            #endif
                {
                // world AABB of shape j, in image of i
                detail::AABB aabb_j = aabbs_i[k];

                // extend AABB j by sweep radius
                vec3<Scalar> lower_j = aabb_j.getLower();
                vec3<Scalar> upper_j = aabb_j.getUpper();
                lower_j.x -= range; lower_j.y -= range; lower_j.z -= range;
                upper_j.x += range; upper_j.y += range; upper_j.z += range;

                // we already know the AABBs are overlapping, compute their intersection
                vec3<Scalar> intersect_lower, intersect_upper;
                intersect_lower.x = std::max(lower_i.x, lower_j.x);
                intersect_lower.y = std::max(lower_i.y, lower_j.y);
                intersect_lower.z = std::max(lower_i.z, lower_j.z);
                intersect_upper.x = std::min(upper_i.x, upper_j.x);
                intersect_upper.y = std::min(upper_i.y, upper_j.y);
                intersect_upper.z = std::min(upper_i.z, upper_j.z);

                detail::AABB aabb_intersect(intersect_lower, intersect_upper);

                // intersection AABB volume
                Scalar V =  (intersect_upper.x-intersect_lower.x)*(intersect_upper.y-intersect_lower.y);
                if(ndim == 3)
                    V *= intersect_upper.z-intersect_lower.z;

                // chooose the number of depletants in the intersection volume
                hoomd::PoissonDistribution<Scalar> poisson(-m_fugacity[type]*V);
                #ifdef ENABLE_TBB
                hoomd::RandomGenerator& my_rng = rng_depletants_parallel.local();
                #else
                hoomd::RandomGenerator& my_rng = rng_depletants;
                #endif

                unsigned int n = poisson(my_rng);

                // for every depletant
                #ifdef ENABLE_TBB
                tbb::parallel_for(tbb::blocked_range<unsigned int>(0, (unsigned int)n),
                    [=, &intersect_i, &image_i, &aabbs_i,
                        &accept, &rng_depletants_parallel,
                        &thread_counters, &thread_implicit_counters](const tbb::blocked_range<unsigned int>& t) {
                for (unsigned int l = t.begin(); l != t.end(); ++l)
                #else
                for (unsigned int l = 0; l < n; ++l)
                #endif
                    {
                    #ifdef ENABLE_TBB
                    hoomd::RandomGenerator& my_rng = rng_depletants_parallel.local();
                    #else
                    hoomd::RandomGenerator& my_rng = rng_depletants;
                    #endif

                    #ifdef ENABLE_TBB
                    thread_implicit_counters[type].local().insert_count++;
                    #else
                    implicit_counters[type].insert_count++;
                    #endif

                    vec3<Scalar> pos_test = generatePositionInAABB(my_rng, aabb_intersect, ndim);
                    Shape shape_test(quat<Scalar>(), this->m_params[type]);
                    if (shape_test.hasOrientation())
                        {
                        shape_test.orientation = generateRandomOrientation(my_rng, ndim);
                        }

                    // check if depletant falls in other intersection volumes (new)
                    bool active = true;

                    // check against any other AABB preceding this

                    // load the depletant's AABB and extend it
                    detail::AABB aabb_test = shape_test.getAABB(pos_test);
                    vec3<Scalar> lower_test = aabb_test.getLower();
                    vec3<Scalar> upper_test = aabb_test.getUpper();
                    lower_test.x -= m_sweep_radius; lower_test.y -= m_sweep_radius; lower_test.z -= m_sweep_radius;
                    upper_test.x += m_sweep_radius; upper_test.y += m_sweep_radius; upper_test.z += m_sweep_radius;
                    aabb_test = detail::AABB(lower_test, upper_test);

                    for (unsigned int m = 0; m < k; ++m)
                        {
                        if (detail::overlap(aabb_test,aabbs_i[m]))
                            {
                            active = false;
                            break;
                            }
                        }

                    if (!active)
                        continue;

                    // depletant falls in intersection volume between circumspheres

                    if (!m_quermass)
                        {
                        // Check if the new configuration of particle i generates an overlap
                        bool overlap_new = false;

                            {
                            vec3<Scalar> r_ij = pos_i - pos_test;

                            OverlapReal rsq = dot(r_ij,r_ij);
                            OverlapReal DaDb = shape_test.getCircumsphereDiameter() + shape_i.getCircumsphereDiameter() + OverlapReal(2.0)*m_sweep_radius;
                            bool circumsphere_overlap = (rsq*OverlapReal(4.0) <= DaDb * DaDb);

                            if (m_quermass || h_overlaps[this->m_overlap_idx(type, typ_i)])
                                {
                                #ifdef ENABLE_TBB
                                thread_counters.local().overlap_checks++;
                                #else
                                counters.overlap_checks++;
                                #endif

                                unsigned int err = 0;
                                if (circumsphere_overlap && test_overlap(r_ij, shape_test, shape_i, err, 0.0, m_sweep_radius))
                                    {
                                    overlap_new = true;
                                    }
                                if (err)
                                #ifdef ENABLE_TBB
                                    thread_counters.local().overlap_err_count++;
                                #else
                                    counters.overlap_err_count++;
                                #endif
                                }
                            }

                        if (!overlap_new)
                            continue;

                        // Check if the old configuration of particle i generates an overlap
                        bool overlap_old = false;

                        vec3<Scalar> r_ij = vec3<Scalar>(h_postype[i]) - pos_test;

                        OverlapReal rsq = dot(r_ij,r_ij);
                        OverlapReal DaDb = shape_test.getCircumsphereDiameter() + shape_old.getCircumsphereDiameter() + OverlapReal(2.0)*m_sweep_radius;
                        bool circumsphere_overlap = (rsq*OverlapReal(4.0) <= DaDb * DaDb);

                        if (m_quermass || h_overlaps[this->m_overlap_idx(type, typ_i)])
                            {
                            #ifdef ENABLE_TBB
                            thread_counters.local().overlap_checks++;
                            #else
                            counters.overlap_checks++;
                            #endif

                            unsigned int err = 0;
                            if (circumsphere_overlap && test_overlap(r_ij, shape_test, shape_old, err, 0.0, m_sweep_radius))
                                {
                                overlap_old = true;
                                }
                            if (err)
                            #ifdef ENABLE_TBB
                                thread_counters.local().overlap_err_count++;
                            #else
                                counters.overlap_err_count++;
                            #endif
                            }

                        if (overlap_old)
                            {
                            // all is ok
                            continue;
                            }
                        }

                    bool in_new_intersection_volume = false;

                    vec3<Scalar> pos_i_old(h_postype[i]);

                    for (unsigned int m = 0; m < intersect_i.size(); ++m)
                        {
                        // read in its position and orientation
                        unsigned int j = intersect_i[m];

                        vec3<Scalar> r_jk = ((i == j) ? pos_i : vec3<Scalar>(h_postype[j])) - pos_test -
                            this->m_image_list[image_i[m]];

                        unsigned int typ_j = (i == j) ? typ_i : __scalar_as_int(h_postype[j].w);
                        Shape shape_j((i == j) ? shape_i.orientation : quat<Scalar>(h_orientation[j]), this->m_params[typ_j]);

                        #ifdef ENABLE_TBB
                        thread_counters.local().overlap_checks++;
                        #else
                        counters.overlap_checks++;
                        #endif

                        unsigned int err = 0;
                        if (m_quermass)
                            {
                            // check triple overlap of circumspheres
                            vec3<Scalar> r_ij = ( (i==j) ? pos_i : vec3<Scalar>(h_postype[j])) - pos_i -
                                this->m_image_list[image_i[m]];

                            // need to enable later when we have a better way of excluding particles from the image list calculation
                            bool circumsphere_overlap = true || (h_overlaps[this->m_overlap_idx(type,typ_i)] && h_overlaps[this->m_overlap_idx(type,typ_j)]);
                            circumsphere_overlap = circumsphere_overlap && check_circumsphere_overlap_three(shape_i, shape_j, shape_test, r_ij, r_ij - r_jk,
                                m_sweep_radius, m_sweep_radius, 0.0);

                            // check triple overlap with new configuration
                            unsigned int err = 0;

                            if (circumsphere_overlap
                                && test_overlap_intersection(shape_i, shape_j, shape_test, r_ij, r_ij - r_jk, err, m_sweep_radius, m_sweep_radius, 0.0))
                                in_new_intersection_volume = true;

                            if (in_new_intersection_volume)
                                {
                                // check triple overlap with old configuration
                                r_ij = vec3<Scalar>(h_postype[j]) - pos_i_old - this->m_image_list[image_i[m]];
                                r_jk = vec3<Scalar>(h_postype[j]) - pos_test - this->m_image_list[image_i[m]];

                                // need to enable later when we have a better way of excluding particles from the image list calculation
                                bool circumsphere_overlap = true || (h_overlaps[this->m_overlap_idx(type,typ_i)] && h_overlaps[this->m_overlap_idx(type,typ_j)]);
                                circumsphere_overlap = circumsphere_overlap && check_circumsphere_overlap_three(shape_old, shape_j, shape_test, r_ij, r_ij - r_jk,
                                    m_sweep_radius, m_sweep_radius, 0.0);

                                if (circumsphere_overlap
                                    && test_overlap_intersection(shape_old, (i == j) ? shape_old : shape_j, shape_test, r_ij, r_ij - r_jk, err,
                                        m_sweep_radius, m_sweep_radius, 0.0))
                                    in_new_intersection_volume = false;
                                }
                            if (err)
                            #ifdef ENABLE_TBB
                                thread_counters.local().overlap_err_count++;
                            #else
                                counters.overlap_err_count++;
                            #endif
                            }
                        else
                            {
                            // check circumsphere overlap
                            OverlapReal rsq = dot(r_jk,r_jk);
                            OverlapReal DaDb = shape_test.getCircumsphereDiameter() + shape_j.getCircumsphereDiameter() + OverlapReal(2.0)*m_sweep_radius;
                            bool circumsphere_overlap = (rsq*OverlapReal(4.0) <= DaDb * DaDb);

                            if (h_overlaps[this->m_overlap_idx(type,typ_j)]
                                && circumsphere_overlap
                                && test_overlap(r_jk, shape_test, shape_j, err, 0.0, m_sweep_radius))
                                {
                                in_new_intersection_volume = true;
                                }
                            if (err)
                            #ifdef ENABLE_TBB
                                thread_counters.local().overlap_err_count++;
                            #else
                                counters.overlap_err_count++;
                            #endif
                            }

                        if (in_new_intersection_volume)
                            break;
                        }

                    if (in_new_intersection_volume)
                        {
                        accept = false;

                        #ifndef ENABLE_TBB
                        // early exit
                        break;
                        #else
                        throw false;
                        #endif
                        }
                    } // end loop over depletants
                #ifdef ENABLE_TBB
                    });
                #endif

                #ifndef ENABLE_TBB
                if (!accept) break;
                #endif
                } // end loop over overlapping spheres
            #ifdef ENABLE_TBB
                });
            #endif
            } // end depletant placement
        }
    #ifdef ENABLE_TBB
    } catch (bool b) { }
    #endif

    #ifdef ENABLE_TBB
    // reduce counters
    for (auto i = thread_counters.begin(); i != thread_counters.end(); ++i)
        {
        counters = counters + *i;
        }

    for (unsigned int i = 0; i < this->m_pdata->getNTypes(); ++i)
        for (auto it= thread_implicit_counters[i].begin(); it != thread_implicit_counters[i].end(); ++it)
            {
            implicit_counters[i] = implicit_counters[i] + *it;
            }
    #endif

    return accept;
    }

template<class Shape>
bool IntegratorHPMCMono<Shape>::attemptBoxResize(unsigned int timestep, const BoxDim& new_box)
    {
    // call parent class method
    bool result = IntegratorHPMC::attemptBoxResize(timestep, new_box);

    if (result)
        {
        for (unsigned int type_d = 0; type_d < this->m_pdata->getNTypes(); ++type_d)
            {
            if (getDepletantFugacity(type_d) != 0.0)
                throw std::runtime_error("Implicit depletants not supported with NPT ensemble\n");
            }
        }

    return result;
    }

//! Export the IntegratorHPMCMono class to python
/*! \param name Name of the class in the exported python module
    \tparam Shape An instantiation of IntegratorHPMCMono<Shape> will be exported
*/
template < class Shape > void export_IntegratorHPMCMono(pybind11::module& m, const std::string& name)
    {
    pybind11::class_< IntegratorHPMCMono<Shape>, IntegratorHPMC, std::shared_ptr< IntegratorHPMCMono<Shape> > >(m, name.c_str())
          .def(pybind11::init< std::shared_ptr<SystemDefinition>, unsigned int >())
          .def("setParam", &IntegratorHPMCMono<Shape>::setParam)
          .def("setInteractionMatrix", &IntegratorHPMCMono<Shape>::setInteractionMatrix)
          .def("getInteractionMatrix", &IntegratorHPMCMono<Shape>::getInteractionMatrixPy)
          .def("setExternalField", &IntegratorHPMCMono<Shape>::setExternalField)
          .def("setPatchEnergy", &IntegratorHPMCMono<Shape>::setPatchEnergy)
          .def("mapOverlaps", &IntegratorHPMCMono<Shape>::mapOverlaps)
          .def("mapEnergies", &IntegratorHPMCMono<Shape>::PyMapEnergies)
          .def("connectGSDStateSignal", &IntegratorHPMCMono<Shape>::connectGSDStateSignal)
          .def("connectGSDShapeSpec", &IntegratorHPMCMono<Shape>::connectGSDShapeSpec)
          .def("restoreStateGSD", &IntegratorHPMCMono<Shape>::restoreStateGSD)
          .def("py_test_overlap", &IntegratorHPMCMono<Shape>::py_test_overlap)
          .def("getImplicitCounters", &IntegratorHPMCMono<Shape>::getImplicitCounters)
          .def("setDepletantFugacity", &IntegratorHPMCMono<Shape>::setDepletantFugacityPy)
          .def("getDepletantFugacity", &IntegratorHPMCMono<Shape>::getDepletantFugacityPy)
          .def("setQuermassMode", &IntegratorHPMCMono<Shape>::setQuermassMode)
          .def("setSweepRadius", &IntegratorHPMCMono<Shape>::setSweepRadius)
          .def("getQuermassMode", &IntegratorHPMCMono<Shape>::getQuermassMode)
          .def("getSweepRadius", &IntegratorHPMCMono<Shape>::getSweepRadius)
          .def("getTypeShapesPy", &IntegratorHPMCMono<Shape>::getTypeShapesPy)
          .def("getShape", &IntegratorHPMCMono<Shape>::getShape)
          .def("setShape", &IntegratorHPMCMono<Shape>::setShape)
          ;
    }

//! Export the counters for depletants
inline void export_hpmc_implicit_counters(pybind11::module& m)
    {
    pybind11::class_< hpmc_implicit_counters_t >(m, "hpmc_implicit_counters_t")
    .def_readwrite("insert_count", &hpmc_implicit_counters_t::insert_count)
    ;
    }

} // end namespace hpmc

#endif // _INTEGRATOR_HPMC_MONO_H_<|MERGE_RESOLUTION|>--- conflicted
+++ resolved
@@ -255,13 +255,8 @@
             return m_overlap_idx;
             }
 
-<<<<<<< HEAD
-        //! Count overlaps with the option to exit early at the first detected overlap
+      //! Count overlaps with the option to exit early at the first detected overlap
         virtual unsigned int countOverlaps(bool early_exit);
-=======
-      //! Count overlaps with the option to exit early at the first detected overlap
-        virtual unsigned int countOverlaps(unsigned int timestep, bool early_exit);
->>>>>>> 50ceeed2
 
         //! Return a vector that is an unwrapped overlap map
         virtual std::vector<std::pair<unsigned int, unsigned int> > mapOverlaps();
