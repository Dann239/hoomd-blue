# Copyright (c) 2009-2021 The Regents of the University of Michigan
# This file is part of the HOOMD-blue project, released under the BSD 3-Clause
# License.

"""Compute properties of hard particle configurations."""

from __future__ import print_function

from hoomd import _hoomd
from hoomd.operation import Compute
from hoomd.hpmc import _hpmc
from hoomd.hpmc import integrate
from hoomd.data.parameterdicts import ParameterDict
from hoomd.logging import log
import hoomd
import numpy


class FreeVolume(Compute):
    r"""Compute the free volume available to a test particle.

    Args:
        test_particle_type (str): Test particle type.
        num_samples (int): Number of samples to evaluate.

    `FreeVolume` computes the free volume in the simulation state available to a
    given test particle using Monte Carlo integration. It must be used in
    combination with an HPMC integrator, which defines the particle shape
    parameters.

    `FreeVolume` generates `num_samples` uniform random test particle placements
    (position and orientation) inside the box and counts the number of times
    these test placements overlap with the particles in the simulation state.
    It then computes the free volume with:

    .. math::
        V_\mathrm{free} = \left( \frac{n_\mathrm{samples} - n_\mathrm{overlaps}}
                               {n_\mathrm{samples}} \right) V_\mathrm{box}

    where :math:`V_\mathrm{free}` is the estimated free volume `free_volume`,
    :math:`n_\mathrm{samples}` is the number of samples `num_samples`,
    :math:`n_\mathrm{overlaps}` is the number of overlapping test placements,
    and :math:`V_\mathrm{box}` is the volume of the simulation box.

    Note:

        The test particle type must exist in the simulation state and its shape
        parameters must be set in the simulation's HPMC integrator. Particles
        with this type may or may not be present in the simulation state.

    Note:

        `FreeVolume` respects the ``interaction_matrix`` set in the HPMC
        integrator.

    Examples::

        fv = hoomd.hpmc.compute.FreeVolume(test_particle_type='B',
                                           num_samples=1000)


    Attributes:
        test_particle_type (str): Test particle type.

        num_samples (int): Number of samples to evaluate.

    """

    def __init__(self, test_particle_type, num_samples):
        # store metadata
        param_dict = ParameterDict(test_particle_type=str, num_samples=int)
        param_dict.update(
            dict(test_particle_type=test_particle_type,
                 num_samples=num_samples))
        self._param_dict.update(param_dict)

    def _attach(self):
        integrator = self._simulation.operations.integrator
        if not isinstance(integrator, integrate.HPMCIntegrator):
            raise RuntimeError("The integrator must be an HPMC integrator.")

        # Extract 'Shape' from '<hoomd.hpmc.integrate.Shape object>'
        integrator_name = integrator.__class__.__name__
        try:
            if isinstance(self._simulation.device, hoomd.device.CPU):
                cpp_cls = getattr(_hpmc, 'ComputeFreeVolume' + integrator_name)
            else:
                cpp_cls = getattr(_hpmc,
                                  'ComputeFreeVolume' + integrator_name + 'GPU')
        except AttributeError:
            raise RuntimeError("Unsupported integrator.")

        cl = _hoomd.CellList(self._simulation.state._cpp_sys_def)
        self._cpp_obj = cpp_cls(self._simulation.state._cpp_sys_def,
                                integrator._cpp_obj, cl)

        super()._attach()

    @log(requires_run=True)
    def free_volume(self):
<<<<<<< HEAD
        """Free volume available to the test particle."""
        if self._attached:
            self._cpp_obj.compute(self._simulation.timestep)
            return self._cpp_obj.free_volume
        else:
            return None


class SDF(Compute):
    r"""Compute the scale distribution function.

    Args:
        xmax (float): Maximum *x* value at the right hand side of the rightmost
          bin (distance units).
        dx (float): Bin width (distance units).

    `SDF` computes a distribution function of scale parameters
    :math:`x`. For each particle, it finds the smallest scale factor :math:`1+x`
    that would cause the particle to touch one of its neighbors and records that
    in the histogram :math:`s(x)`. The histogram is discrete and :math:`s(x_i) =
    s[i]` where :math:`x_i = i \cdot dx + dx/2`.

    In an NVT simulation, the extrapolation of :math:`s(x)` to :math:`x = 0`,
    :math:`s(0+)` is related to the pressure.

    .. math::
        \frac{P}{kT} = \rho \left(1 + \frac{s(0+)}{2d} \right)

    where :math:`d` is the dimensionality of the system and :math:`\rho` is the
    number density.

    Suggested parameters for most systems (assuming particle diameters are ~1):

      * *xmax* = 0.02
      * *dx* = 1e-4

    In systems near densest packings, ``dx=1e-5`` may be needed along with
    either a smaller xmax or a smaller region to fit. A good rule of is to fit
    a region where ``numpy.sum(s[0:n]*dx)`` ~ 0.5.

    `betaP` performs the curve fit and computes :math:`\frac{P}{kT}` using a
    polynomial curve fit of degree 5.

    Warning:
        `SDF` does not compute correct pressures for simulations with
        concave particles or enthalpic interactions.

    Note:

        `SDF` runs on the CPU even in GPU simulations.

    Examples::

        sdf = hoomd.hpmc.compute.SDF(xmax=0.02, dx=1e-4)


    Attributes:
        xmax (float): Maximum *x* value at the right hand side of the rightmost
          bin.

        dx (float): Bin width.

    """

    def __init__(self, xmax, dx):
        # store metadata
        param_dict = ParameterDict(xmax=float(xmax), dx=float(dx))
        self._param_dict.update(param_dict)

    def _attach(self):
        integrator = self._simulation.operations.integrator
        if not isinstance(integrator, integrate.HPMCIntegrator):
            raise RuntimeError("The integrator must be an HPMC integrator.")

        # Extract 'Shape' from '<hoomd.hpmc.integrate.Shape object>'
        integrator_name = integrator.__class__.__name__

        cpp_cls = getattr(_hpmc, 'ComputeSDF' + integrator_name)

        self._cpp_obj = cpp_cls(self._simulation.state._cpp_sys_def,
                                integrator._cpp_obj, self.xmax, self.dx)

        super()._attach()

    @log(requires_run=True)
    def sdf(self):
        """Scale distribution function."""
=======
        """Free volume available to the test particle \
        :math:`[\\mathrm{length}^{2}]` in 2D and \
        :math:`[\\mathrm{length}^{3}]` in 3D."""
>>>>>>> 53fbf05f
        self._cpp_obj.compute(self._simulation.timestep)
        return self._cpp_obj.sdf

    @log(requires_run=True)
    def betaP(self):
        r"""Pressure in NVT simulations.

        Use a polynomial curve fit to estimate :math:`\frac{s(0+)}{2d}` and
        compute the pressure via:
        .. math::
            \frac{P}{kT} = \rho \left(1 + \frac{s(0+)}{2d} \right)
        """
        # get the values to fit
        n_fit = int(numpy.ceil(self.xmax / self.dx))
        sdf_fit = numpy.asarray(self.sdf[0:n_fit]) / sum(self.sdf[0:n_fit])
        # construct the x coordinates
        x_fit = numpy.arange(0, self.xmax, self.dx)
        x_fit += self.dx / 2
        # perform the fit and extrapolation
        p = numpy.polyfit(x_fit, sdf_fit, 5)

        box = self._simulation.state.box
        N = self._simulation.state.N_particles
        rho = N / box.volume
        return rho * (1 + numpy.polyval(p, 0.0) / (2 * box.dimensions))<|MERGE_RESOLUTION|>--- conflicted
+++ resolved
@@ -98,8 +98,9 @@
 
     @log(requires_run=True)
     def free_volume(self):
-<<<<<<< HEAD
-        """Free volume available to the test particle."""
+        """Free volume available to the test particle \
+        :math:`[\\mathrm{length}^{2}]` in 2D and \
+        :math:`[\\mathrm{length}^{3}]` in 3D."""
         if self._attached:
             self._cpp_obj.compute(self._simulation.timestep)
             return self._cpp_obj.free_volume
@@ -186,11 +187,6 @@
     @log(requires_run=True)
     def sdf(self):
         """Scale distribution function."""
-=======
-        """Free volume available to the test particle \
-        :math:`[\\mathrm{length}^{2}]` in 2D and \
-        :math:`[\\mathrm{length}^{3}]` in 3D."""
->>>>>>> 53fbf05f
         self._cpp_obj.compute(self._simulation.timestep)
         return self._cpp_obj.sdf
 
