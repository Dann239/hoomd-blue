
from __future__ import division, print_function
from hoomd import *
from hoomd import hpmc
import hoomd
import unittest
import os
import numpy

context.initialize()

def create_empty(**kwargs):
    snap = data.make_snapshot(**kwargs);
    return init.read_snapshot(snap);

# This test tests all possible combinations of the ignore_statistics and ignore_overlaps
# flag for the convex polyhedron class. The ignore flags for all classes are identical
# but the most thorough test would run for all integrators.
#
class pair_ignore_overlaps_check(unittest.TestCase):
    def setUp(self) :
        self.system  = create_empty(N=1000, box=data.boxdim(Lx=11,Ly=5.5, Lz=5.5, dimensions=3), particle_types=['A'])
        self.mc = hpmc.integrate.convex_polyhedron(seed=10,a=0.1,d=0.1);

        context.current.sorter.set_params(grid=8)

    def test_overlap_flags(self):

        #particle verts
        rverts= numpy.array( [(-2,-1,-1),
                             (-2,1,-1),
                             (-2,-1,1),
                             (-2,1,1),
                             (2,-1,-1),
                             (2,1,-1),
                             (2,-1,1),
                             (2,1,1)])*0.25

        #init particles on a grid
        xgs,ygs = numpy.meshgrid(numpy.linspace(-4.5,4.5,10),0.5*numpy.linspace(-4.5,4.5,10))
        xs=list()
        ys=list()
        zs=list()
        for z in 0.5*numpy.linspace(-4.5,4.5,10):
            xs.append(xgs)
            ys.append(ygs)
            zs.append(z*numpy.ones(xgs.shape))
        xs = numpy.array(xs).ravel()*1.05
        ys = numpy.array(ys).ravel()*1.05
        zs = numpy.array(zs).ravel()*1.05
        for x,y,z,p in zip(xs,ys,zs,self.system.particles):
            p.position=(x,y,z)
            p.orientation=(1.0,0.0,0.0,0.0)
            p.type='A'


        #track stats and particles do not overlap
        self.mc.shape_param.set('A', vertices=rverts,ignore_statistics=False)
        run(100)

        # verify that not all moves are accepted and zero overlaps are registered
        number_of_overlaps = self.mc.count_overlaps();
        self.assertEqual(number_of_overlaps,0)
        #all rots are accepted
        rotate_acceptance_prob = self.mc.get_rotate_acceptance()
        self.assertLess(rotate_acceptance_prob,1.0)
        #all rots are accepted
        translate_acceptance_prob = self.mc.get_translate_acceptance()
        self.assertLess(translate_acceptance_prob,1.0)

        # Particles cannot overlap, but still track stats
        self.mc.shape_param["A"].ignore_statistics=True
        run(100)
        # verify zero overlaps are registered
        number_of_overlaps = self.mc.count_overlaps();
        self.assertEqual(number_of_overlaps,0)
        # no moves tracked, hoomd says 0 accepted
        rotate_acceptance_prob = self.mc.get_rotate_acceptance()
        self.assertEqual(rotate_acceptance_prob,0.0)
        # no moves tracked, hoomd says 0 accepted
        translate_acceptance_prob = self.mc.get_translate_acceptance()
        self.assertEqual(translate_acceptance_prob,0.0)

        #accept every move by ignoring overlaps, track stats
        self.mc.shape_param["A"].ignore_statistics=False
        self.mc.overlap_checks.set('A','A', False)

        run(100)
        #not all rots are accepted
        rotate_acceptance_prob = self.mc.get_rotate_acceptance()
        self.assertEqual(rotate_acceptance_prob,1)
        #not all rots are accepted
        translate_acceptance_prob = self.mc.get_translate_acceptance()
<<<<<<< HEAD
        if hoomd.context.exec_conf.isCUDAEnabled():
            self.assertLess(translate_acceptance_prob,0.99)
=======
        if hoomd.context.current.device.cpp_exec_conf.isCUDAEnabled():
            self.assertLess(translate_acceptance_prob,0.95)
>>>>>>> e5070eba
            self.assertGreater(translate_acceptance_prob,0.90)
        else:
            self.assertEqual(translate_acceptance_prob,1)
        #renable overlaps for counting
        self.mc.shape_param["A"].ignore_statistics=False
        self.mc.overlap_checks.set('A','A', True)

        run(1)
        # verify that some overlaps are registered
        number_of_overlaps = self.mc.count_overlaps();
        self.assertGreater(number_of_overlaps,0)

        #reset positions and orientations
        for x,y,z,p in zip(xs,ys,zs,self.system.particles):
            p.position=(x,y,z)
            p.orientation=(1.0,0.0,0.0,0.0)
            p.type='A'

        #renable overlaps for counting
        self.mc.shape_param["A"].ignore_statistics=False
        self.mc.overlap_checks.set('A','A', True)

        run(1)
        # verify that init config contains no overlaps
        number_of_overlaps = self.mc.count_overlaps();
        self.assertEqual(number_of_overlaps,0)

        #accept every move and generate overlapping configs while ignoring stats
        self.mc.shape_param["A"].ignore_statistics=True
        self.mc.overlap_checks.set('A','A', False)

        run(100)
        # no moves tracked, hoomd returns 0
        rotate_acceptance_prob = self.mc.get_rotate_acceptance()
        self.assertEqual(rotate_acceptance_prob,0.0)
        # no moves tracked, hoomd says 0 accepted
        translate_acceptance_prob = self.mc.get_translate_acceptance()
        self.assertEqual(translate_acceptance_prob,0.0)
        #renable overlaps for counting
        self.mc.shape_param["A"].ignore_statistics=False
        self.mc.overlap_checks.set('A','A', True)

        run(1)
        # verify that some overlaps are registered
        number_of_overlaps = self.mc.count_overlaps();
        self.assertGreater(number_of_overlaps,0)

    def tearDown(self):
        del self.mc
        del self.system
        context.initialize()

if __name__ == '__main__':
    unittest.main(argv = ['test.py', '-v'])<|MERGE_RESOLUTION|>--- conflicted
+++ resolved
@@ -91,13 +91,8 @@
         self.assertEqual(rotate_acceptance_prob,1)
         #not all rots are accepted
         translate_acceptance_prob = self.mc.get_translate_acceptance()
-<<<<<<< HEAD
-        if hoomd.context.exec_conf.isCUDAEnabled():
+        if hoomd.context.current.device.cpp_exec_conf.isCUDAEnabled():
             self.assertLess(translate_acceptance_prob,0.99)
-=======
-        if hoomd.context.current.device.cpp_exec_conf.isCUDAEnabled():
-            self.assertLess(translate_acceptance_prob,0.95)
->>>>>>> e5070eba
             self.assertGreater(translate_acceptance_prob,0.90)
         else:
             self.assertEqual(translate_acceptance_prob,1)
