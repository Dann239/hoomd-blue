// Copyright (c) 2009-2019 The Regents of the University of Michigan
// This file is part of the HOOMD-blue project, released under the BSD 3-Clause License.

#pragma once

#include "hoomd/HOOMDMath.h"
#include "hoomd/BoxDim.h"
#include "HPMCPrecisionSetup.h"
#include "hoomd/VectorMath.h"
#include "ShapeSphere.h"    //< For the base template of test_overlap
#include "XenoCollide2D.h"

<<<<<<< HEAD
#ifdef NVCC
=======
#ifndef __SHAPE_CONVEX_POLYGON_H__
#define __SHAPE_CONVEX_POLYGON_H__

/*! \file ShapeConvexPolygon.h
    \brief Defines the convex polygon shape
*/

// need to declare these class methods with __device__ qualifiers when building in nvcc
// DEVICE is __device__ when included in nvcc and blank when included into the host compiler
#ifdef __HIPCC__
>>>>>>> b1e476b7
#define DEVICE __device__
#define HOSTDEVICE __host__ __device__
#else
#define DEVICE
#define HOSTDEVICE
#include <iostream>
#if defined (__SSE__)
#include <immintrin.h>
#endif
#endif

namespace hpmc
{

namespace detail
{

/** maximum number of vertices that can be stored (must be a multiple of 8)
    Note that vectorized methods using this struct assume unused coordinates are set to zero.
*/
const unsigned int MAX_POLY2D_VERTS=64;

/** Polygon parameters

    Define the parameters of a polygon for HPMC shape overlap checks. Polygons are defined by N
    vertices in a counter-clockwise winding order. The polygon's diameter is precomputed from the
    vertex farthest from the origin. Polygons may have sweep radius greater than 0 which makes them
    rounded polygons (see ShapeSpheroPolygon). Coordinates are stored with x and y in separate
    arrays to support vector intrinsics on the CPU.

    These parameters are used in ShapeConvexPolygon, ShapeSimplePolygon, and ShapeSpheroPolygon.
*/
struct PolygonVertices : ShapeParams
    {
    /// X coordinates of the vertices
    OverlapReal x[MAX_POLY2D_VERTS];

    /// Y coordinates of the vertice
    OverlapReal y[MAX_POLY2D_VERTS];

    /// Number of vertices
    unsigned int N;

    /// Precomputed diameter
    OverlapReal diameter;

    /// Rounding radius
    OverlapReal sweep_radius;

    /// True when move statistics should not be counted
    unsigned int ignore;

    /// Default constructor initializes zero values.
    DEVICE PolygonVertices()
        : N(0),
          diameter(OverlapReal(0)),
          sweep_radius(OverlapReal(0)),
          ignore(0)
        {
        for (unsigned int i=0; i < MAX_POLY2D_VERTS; i++)
            {
            x[i] = y[i] = OverlapReal(0);
            }
        }

<<<<<<< HEAD
    #ifdef ENABLE_CUDA
    /// Set CUDA memory hints
=======
    #ifdef ENABLE_HIP
    //! Set CUDA memory hint
>>>>>>> b1e476b7
    void set_memory_hint() const
        {
        }
    #endif

    #ifndef __HIPCC__

    /// Construct from a Python dictionary
    PolygonVertices(pybind11::dict v, bool managed=false)
        {
        pybind11::list verts = v["vertices"];
        if (len(verts) > MAX_POLY2D_VERTS)
            throw std::runtime_error("Too many polygon vertices");

        N = len(verts);
        ignore = v["ignore_statistics"].cast<unsigned int>();
        sweep_radius = v["sweep_radius"].cast<OverlapReal>();

        // extract the verts from the python list and compute the radius on the way
        OverlapReal radius_sq = OverlapReal(0.0);
        for (unsigned int i = 0; i < len(verts); i++)
            {
            pybind11::list verts_i = pybind11::cast<pybind11::list>(verts[i]);
            if (len(verts_i) != 2)
                throw std::runtime_error("Each vertex must have 2 elements");

            vec2<OverlapReal> vert = vec2<OverlapReal>(pybind11::cast<OverlapReal>(verts_i[0]),
                                                       pybind11::cast<OverlapReal>(verts_i[1]));
            x[i] = vert.x;
            y[i] = vert.y;
            radius_sq = max(radius_sq, dot(vert, vert));
            }

        // zero memory for unused vertices
        for (unsigned int i = len(verts); i < MAX_POLY2D_VERTS; i++)
            {
            x[i] = 0;
            y[i] = 0;
            }

        // set the diameter
        diameter = 2*(sqrt(radius_sq)+sweep_radius);
        }

    /// Convert parameters to a python dictionary
    pybind11::dict asDict()
        {
        pybind11::dict v;
        pybind11::list verts;
        for(unsigned int i = 0; i < N; i++)
            {
            pybind11::list vert;
            vert.append(x[i]);
            vert.append(y[i]);
            verts.append(pybind11::tuple(vert));
            }

        v["vertices"] = verts;
        v["ignore_statistics"] = ignore;
        v["sweep_radius"] = sweep_radius;
        return v;
        }

    #endif
    } __attribute__((aligned(32)));

/** Support function for ShapeConvexPolygon

    SupportFuncConvexPolygon is a functor that computes the support function for ShapeConvexPolygon.
    For a given input vector in local coordinates, it finds the vertex most in that direction.

    @todo Make a minkowski namespace
*/
class SupportFuncConvexPolygon
    {
    public:
        /** Construct a support function for a convex polygon

            @param _verts Polygon vertices

            Note that for performance it is assumed that unused vertices (beyond N) have already
            been set to zero.
        */
        DEVICE SupportFuncConvexPolygon(const PolygonVertices& _verts)
            : verts(_verts)
            {
            }

        /** Compute the support function

            @param n Normal vector input (in the local frame)
            @returns Local coords of the point furthest in the direction of n
        */
        DEVICE vec2<OverlapReal> operator() (const vec2<OverlapReal>& n) const
            {
            OverlapReal max_dot = -(verts.diameter * verts.diameter);
            unsigned int max_idx = 0;

            if (verts.N > 0)
                {
                #if !defined(__HIPCC__) && defined(__AVX__) && (defined(SINGLE_PRECISION) || defined(ENABLE_HPMC_MIXED_PRECISION))
                // process dot products with AVX 8 at a time on the CPU when working with more than 4 verts
                __m256 nx_v = _mm256_broadcast_ss(&n.x);
                __m256 ny_v = _mm256_broadcast_ss(&n.y);
                __m256 max_dot_v = _mm256_broadcast_ss(&max_dot);
                float d_s[MAX_POLY2D_VERTS] __attribute__((aligned(32)));

                for (size_t i = 0; i < verts.N; i+=8)
                    {
                    __m256 x_v = _mm256_load_ps(verts.x + i);
                    __m256 y_v = _mm256_load_ps(verts.y + i);

                    __m256 d_v = _mm256_add_ps(_mm256_mul_ps(nx_v, x_v), _mm256_mul_ps(ny_v, y_v));

                    // determine a maximum in each of the 8 channels as we go
                    max_dot_v = _mm256_max_ps(max_dot_v, d_v);
                    _mm256_store_ps(d_s + i, d_v);
                    }

                // find the maximum of the 8 channels
                // http://stackoverflow.com/questions/17638487/minimum-of-4-sp-values-in-m128
                max_dot_v = _mm256_max_ps(max_dot_v, _mm256_shuffle_ps(max_dot_v, max_dot_v, _MM_SHUFFLE(2, 1, 0, 3)));
                max_dot_v = _mm256_max_ps(max_dot_v, _mm256_shuffle_ps(max_dot_v, max_dot_v, _MM_SHUFFLE(1, 0, 3, 2)));
                // shuffles work only within the two 128b segments, so right now we have two separate max values
                // swap the left and right hand sides and max again to get the final max
                max_dot_v = _mm256_max_ps(max_dot_v, _mm256_permute2f128_ps(max_dot_v, max_dot_v, 1));

                // loop again and find the max. The reason this is in a 2nd loop is because branch mis-predictions
                // and the extra max calls kill performance if this is in the first loop
                // Use BSF to find the first index of the max element
                // https://software.intel.com/en-us/forums/topic/285956
                for (unsigned int i = 0; i < verts.N; i+=8)
                    {
                    __m256 d_v = _mm256_load_ps(d_s + i);

                    int id = __builtin_ffs(_mm256_movemask_ps(_mm256_cmp_ps(max_dot_v, d_v, 0)));

                    if (id)
                        {
                        max_idx = i + id - 1;
                        break;
                        }
                    }

                #elif !defined(__HIPCC__) && defined(__SSE__) && (defined(SINGLE_PRECISION) || defined(ENABLE_HPMC_MIXED_PRECISION))
                // process dot products with SSE 4 at a time on the CPU
                __m128 nx_v = _mm_load_ps1(&n.x);
                __m128 ny_v = _mm_load_ps1(&n.y);
                __m128 max_dot_v = _mm_load_ps1(&max_dot);
                float d_s[MAX_POLY2D_VERTS] __attribute__((aligned(16)));

                for (unsigned int i = 0; i < verts.N; i+=4)
                    {
                    __m128 x_v = _mm_load_ps(verts.x + i);
                    __m128 y_v = _mm_load_ps(verts.y + i);

                    __m128 d_v = _mm_add_ps(_mm_mul_ps(nx_v, x_v), _mm_mul_ps(ny_v, y_v));

                    // determine a maximum in each of the 4 channels as we go
                    max_dot_v = _mm_max_ps(max_dot_v, d_v);

                    _mm_store_ps(d_s + i, d_v);
                    }

                // find the maximum of the 4 channels
                // http://stackoverflow.com/questions/17638487/minimum-of-4-sp-values-in-m128
                max_dot_v = _mm_max_ps(max_dot_v, _mm_shuffle_ps(max_dot_v, max_dot_v, _MM_SHUFFLE(2, 1, 0, 3)));
                max_dot_v = _mm_max_ps(max_dot_v, _mm_shuffle_ps(max_dot_v, max_dot_v, _MM_SHUFFLE(1, 0, 3, 2)));

                // loop again and find the max. The reason this is in a 2nd loop is because branch mis-predictions
                // and the extra max calls kill performance if this is in the first loop
                // Use BSF to find the first index of the max element
                // https://software.intel.com/en-us/forums/topic/285956
                for (unsigned int i = 0; i < verts.N; i+=4)
                    {
                    __m128 d_v = _mm_load_ps(d_s + i);

                    int id = __builtin_ffs(_mm_movemask_ps(_mm_cmpeq_ps(max_dot_v, d_v)));

                    if (id)
                        {
                        max_idx = i + id - 1;
                        break;
                        }
                    }
                #else

                // implementation without vector intrinsics
                OverlapReal max_dot0 = dot(n, vec2<OverlapReal>(verts.x[0], verts.y[0]));
                unsigned int max_idx0 = 0;
                OverlapReal max_dot1 = dot(n, vec2<OverlapReal>(verts.x[1], verts.y[1]));
                unsigned int max_idx1 = 1;
                OverlapReal max_dot2 = dot(n, vec2<OverlapReal>(verts.x[2], verts.y[2]));
                unsigned int max_idx2 = 2;
                OverlapReal max_dot3 = dot(n, vec2<OverlapReal>(verts.x[3], verts.y[3]));
                unsigned int max_idx3 = 3;

                for (unsigned int i = 4; i < verts.N; i+=4)
                    {
                    OverlapReal d0 = dot(n, vec2<OverlapReal>(verts.x[i], verts.y[i]));
                    OverlapReal d1 = dot(n, vec2<OverlapReal>(verts.x[i+1], verts.y[i+1]));
                    OverlapReal d2 = dot(n, vec2<OverlapReal>(verts.x[i+2], verts.y[i+2]));
                    OverlapReal d3 = dot(n, vec2<OverlapReal>(verts.x[i+3], verts.y[i+3]));

                    if (d0 > max_dot0)
                        {
                        max_dot0 = d0;
                        max_idx0 = i;
                        }
                    if (d1 > max_dot1)
                        {
                        max_dot1 = d1;
                        max_idx1 = i+1;
                        }
                    if (d2 > max_dot2)
                        {
                        max_dot2 = d2;
                        max_idx2 = i+2;
                        }
                    if (d3 > max_dot3)
                        {
                        max_dot3 = d3;
                        max_idx3 = i+3;
                        }
                    }

                max_dot = max_dot0;
                max_idx = max_idx0;

                if (max_dot1 > max_dot)
                    {
                    max_dot = max_dot1;
                    max_idx = max_idx1;
                    }
                if (max_dot2 > max_dot)
                    {
                    max_dot = max_dot2;
                    max_idx = max_idx2;
                    }
                if (max_dot3 > max_dot)
                    {
                    max_dot = max_dot3;
                    max_idx = max_idx3;
                    }
                #endif
                }

            return vec2<OverlapReal>(verts.x[max_idx], verts.y[max_idx]);
            }

    private:
        /// Vertices of the polygon
        const PolygonVertices& verts;
    };

}; // end namespace detail

/** Convex Polygon shape

    Implement the HPMC shape interface for convex polygons.
*/
struct ShapeConvexPolygon
    {
    /// Define the parameter type
    typedef detail::PolygonVertices param_type;

    /// Construct a shape at a given orientation
    DEVICE ShapeConvexPolygon(const quat<Scalar>& _orientation, const param_type& _params)
        : orientation(_orientation), verts(_params)
        {
        }

    /// Check if the shape may be rotated
    DEVICE bool hasOrientation() { return true; }

    /// Check if this shape should be ignored in the move statistics
    DEVICE bool ignoreStatistics() const{ return verts.ignore; }

    /// Get the circumsphere diameter of the shape
    DEVICE OverlapReal getCircumsphereDiameter() const
        {
        // return the precomputed diameter
        return verts.diameter;
        }

    /// Get the in-sphere radius of the shape
    DEVICE OverlapReal getInsphereRadius() const
        {
        // not implemented
        return OverlapReal(0.0);
        }

<<<<<<< HEAD
    #ifndef NVCC
    /// Return the shape parameters in the `type_shape` format
=======
    #ifndef __HIPCC__
>>>>>>> b1e476b7
    std::string getShapeSpec() const
        {
        std::ostringstream shapedef;
        shapedef << "{\"type\": \"Polygon\", \"rounding_radius\": " << verts.sweep_radius << ", \"vertices\": [";
        for (unsigned int i = 0; i < verts.N-1; i++)
            {
            shapedef << "[" << verts.x[i] << ", " << verts.y[i] << "], ";
            }
        shapedef << "[" << verts.x[verts.N-1] << ", " << verts.y[verts.N-1] << "]]}";
        return shapedef.str();
        }
    #endif

    /// Return the bounding box of the shape in world coordinates
    DEVICE detail::AABB getAABB(const vec3<Scalar>& pos) const
        {
        // generate a tight AABB
        // detail::SupportFuncConvexPolygon sfunc(verts);

        // // // use support function of the to determine the furthest extent in each direction
        // quat<OverlapReal> o(orientation);
        // vec2<OverlapReal> e_x(rotate(conj(o), vec2<OverlapReal>(1,0)));
        // vec2<OverlapReal> e_y(rotate(conj(o), vec2<OverlapReal>(0,1)));

        // vec2<OverlapReal> s_x = rotate(o, sfunc(e_x));
        // vec2<OverlapReal> s_y = rotate(o, sfunc(e_y));
        // vec2<OverlapReal> s_neg_x = rotate(o, sfunc(-e_x));
        // vec2<OverlapReal> s_neg_y = rotate(o, sfunc(-e_y));

        // // translate out from the position by the furthest extents
        // vec3<Scalar> upper(pos.x + s_x.x, pos.y + s_y.y, 0.1);
        // vec3<Scalar> lower(pos.x + s_neg_x.x, pos.y + s_neg_y.y, -0.1);

        // return detail::AABB(lower, upper);
        // ^^^^^^^^^^ The above method is slow, just use the bounding sphere
        return detail::AABB(pos, verts.diameter/Scalar(2));
        }

    /// Return a tight fitting OBB around the shape
    DEVICE detail::OBB getOBB(const vec3<Scalar>& pos) const
        {
        // just use the AABB for now
        return detail::OBB(getAABB(pos));
        }

    /** Returns true if this shape splits the overlap check over several threads of a warp using
        threadIdx.x
    */
    HOSTDEVICE static bool isParallel() { return false; }

    /// Returns true if the overlap check supports sweeping both shapes by a sphere of given radius
    HOSTDEVICE static bool supportsSweepRadius()
        {
        return false;
        }

    /// Orientation of the shape
    quat<Scalar> orientation;

    /// Shape parameters
    const detail::PolygonVertices& verts;
    };

namespace detail
{

/** Test if all vertices in a polygon are outside of a given line

    @param verts Vertices of the polygon.
    @param p Point on the line.
    @param n Outward pointing normal.
    @returns true when all vertices in the polygon are on the outside of the given line.

    `p` and `n` are specified *in the polygon's reference frame!*

    \todo make overlap check namespace
*/
DEVICE inline bool is_outside(const PolygonVertices& verts, const vec2<OverlapReal>& p, const vec2<OverlapReal>& n)
    {
    bool outside = true;

    // for each vertex in the polygon
    // check if n dot (v[i]-p) < 0
    // distribute: (n dot v[i] - n dot p) < 0
    OverlapReal ndotp = dot(n,p);
    #pragma unroll 3
    for (unsigned int i = 0; i < verts.N; i++)
        {
        if ((dot(n,vec2<OverlapReal>(verts.x[i], verts.y[i])) - ndotp) <= OverlapReal(0.0))
            {
            return false;       // runs faster on the cpu with an early return
            }
        }

    // if we get here, all points are outside
    return outside;
    }

/** Tests if any edge in a separates polygons a and b

    @param a First polygon
    @param b Second polygon
    @param ab_t Vector pointing from a's center to b's center, rotated by conj(qb)
                (see description for why)
    @param ab_r quaternion that rotates from *a*'s orientation into *b*'s.
    @returns true if any edge in *a* separates shapes *a* and *b*

    Shape *a* is at the origin. (in other words, we are solving this in the frame of *a*). Normal
    vectors can be rotated from the frame of *a* to *b* simply by rotating by *ab_r*, which is equal
    to `conj(b.orientation) * a.orientation`. This comes from the following

    - first, go from the frame of *a* into the space frame (`qa`))
    - then, go into back into the *b* frame (`conj(qb)`)

    Transforming points from one frame into another takes a bit more care. The easiest way to think
    about it is this:

    - Rotate from the *a* frame into the space frame (rotate by `qa`).
    - Then translate into a frame with *b*'s origin at the center (subtract `ab_t`).
    - Then rotate into the *b* frame (rotate by `conj(qb)`)

    Putting that all together, we get: \f$ q_b^* \cdot (q_a \vec{v} q_a^* - \vec{a}) a_b \f$. That's
    a lot of quats to store and a lot of rotations to do. Distributing gives \f$ q_b^* q_a \vec{v}
    q_a^* q_b - q_b^* \vec{a} q_b \f$. The first rotation is by the already computed `ab_r`! The 2nd
    only needs to be computed once

    @note Only edges in *a* are checked. This function must be called twice for a full separating
    planes overlap test
*/
DEVICE inline bool find_separating_plane(const PolygonVertices& a,
                                         const PolygonVertices& b,
                                         const vec2<OverlapReal>& ab_t,
                                         const quat<OverlapReal>& ab_r)
    {
    bool separating = false;

    rotmat2<OverlapReal> R(ab_r);

    // loop through all the edges in polygon a and check if they separate it from polygon b
    unsigned int prev = a.N-1;
    for (unsigned int cur = 0; cur < a.N; cur++)
        {
        // find a point and a vector describing a line
        vec2<OverlapReal> p = vec2<OverlapReal>(a.x[cur], a.y[cur]);
        vec2<OverlapReal> line = p - vec2<OverlapReal>(a.x[prev], a.y[prev]);

        // construct an outward pointing vector perpendicular to that line (assumes
        // counter-clockwise ordering!)
        vec2<OverlapReal> n(line.y, -line.x);

        // transform into b's coordinate system
        // p = rotate(ab_r, p) - ab_t;
        // n = rotate(ab_r, n);
        p = R * p - ab_t;
        n = R * n;

        // is this a separating plane?
        if (is_outside(b, p, n))
            {
            return true;        // runs faster on the cpu with the early return
            }

        // save previous vertex for next iteration
        prev = cur;
        }

    // if we get here, there is no separating plane
    return separating;
    }

/** Test the overlap of two polygons via separating planes

    @param a First polygon
    @param b Second polygon
    @param ab_t Vector pointing from *a*'s center to *b*'s center, in the space frame
    @param qa Orientation of first polygon
    @param qb Orientation of second polygon
    @returns true when the two polygons overlap

    @pre Polygon vertices are in **counter-clockwise** order
    @pre The shape is convex and contains no internal vertices
f*/
DEVICE inline bool test_overlap_separating_planes(const PolygonVertices& a,
                                                  const PolygonVertices& b,
                                                  const vec2<OverlapReal>& ab_t,
                                                  const quat<OverlapReal>& qa,
                                                  const quat<OverlapReal>& qb)
    {
    // construct a quaternion that rotates from a's coordinate system into b's
    quat<OverlapReal> ab_r = conj(qb) * qa;

    // see if we can find a separating plane from a's edges, or from b's edges, or else the shapes
    // overlap
    if (find_separating_plane(a, b, rotate(conj(qb), ab_t), ab_r))
        return false;

    if (find_separating_plane(b, a, rotate(conj(qa), -ab_t), conj(ab_r)))
        return false;

    return true;
    }

}; // end namespace detail

/** Convex polygon overlap test

    @param r_ab Vector defining the position of shape b relative to shape a (r_b - r_a)
    @param a first shape
    @param b second shape
    @param err in/out variable incremented when error conditions occur in the overlap test
    @param sweep_radius Additional radius to sweep both shapes by
    @returns *true* when *a* and *b* overlap, and false when they are disjoint
*/
template <>
DEVICE inline bool test_overlap<ShapeConvexPolygon,ShapeConvexPolygon>(const vec3<Scalar>& r_ab,
                                                                       const ShapeConvexPolygon& a,
                                                                       const ShapeConvexPolygon& b,
                                                                       unsigned int& err,
                                                                       Scalar sweep_radius_a,
                                                                       Scalar sweep_radius_b)
    {
    vec2<OverlapReal> dr(r_ab.x,r_ab.y);
    #ifdef __HIPCC__
    return detail::xenocollide_2d(detail::SupportFuncConvexPolygon(a.verts),
                                  detail::SupportFuncConvexPolygon(b.verts),
                                  dr,
                                  quat<OverlapReal>(a.orientation),
                                  quat<OverlapReal>(b.orientation),
                                  err);
    #else
    return detail::test_overlap_separating_planes(a.verts,
                                                  b.verts,
                                                  dr,
                                                  quat<OverlapReal>(a.orientation),
                                                  quat<OverlapReal>(b.orientation));
    #endif
    }

}; // end namespace hpmc

#undef DEVICE
#undef HOSTDEVICE<|MERGE_RESOLUTION|>--- conflicted
+++ resolved
@@ -10,20 +10,7 @@
 #include "ShapeSphere.h"    //< For the base template of test_overlap
 #include "XenoCollide2D.h"
 
-<<<<<<< HEAD
-#ifdef NVCC
-=======
-#ifndef __SHAPE_CONVEX_POLYGON_H__
-#define __SHAPE_CONVEX_POLYGON_H__
-
-/*! \file ShapeConvexPolygon.h
-    \brief Defines the convex polygon shape
-*/
-
-// need to declare these class methods with __device__ qualifiers when building in nvcc
-// DEVICE is __device__ when included in nvcc and blank when included into the host compiler
 #ifdef __HIPCC__
->>>>>>> b1e476b7
 #define DEVICE __device__
 #define HOSTDEVICE __host__ __device__
 #else
@@ -89,13 +76,8 @@
             }
         }
 
-<<<<<<< HEAD
-    #ifdef ENABLE_CUDA
-    /// Set CUDA memory hints
-=======
     #ifdef ENABLE_HIP
     //! Set CUDA memory hint
->>>>>>> b1e476b7
     void set_memory_hint() const
         {
         }
@@ -388,12 +370,8 @@
         return OverlapReal(0.0);
         }
 
-<<<<<<< HEAD
-    #ifndef NVCC
+    #ifndef __HIPCC__
     /// Return the shape parameters in the `type_shape` format
-=======
-    #ifndef __HIPCC__
->>>>>>> b1e476b7
     std::string getShapeSpec() const
         {
         std::ostringstream shapedef;
