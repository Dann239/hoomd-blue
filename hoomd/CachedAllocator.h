--- conflicted
+++ resolved
@@ -13,16 +13,8 @@
 #ifndef __CACHED_ALLOCATOR_H__
 #define __CACHED_ALLOCATOR_H__
 
-<<<<<<< HEAD
-#include <string>
-#include <stdexcept>
-
-#ifdef ENABLE_CUDA
-#include <cuda_runtime.h>
-=======
 #ifdef ENABLE_HIP
 #include <hip/hip_runtime.h>
->>>>>>> 2511cbc9
 
 #include <map>
 #include <cassert>
