--- conflicted
+++ resolved
@@ -171,8 +171,6 @@
             raise TypeConversionError(
                 "Expected a list like object. Received {} of type {}."
                 "".format(sequence, type(sequence)))
-<<<<<<< HEAD
-=======
         else:
             new_sequence = []
             try:
@@ -204,7 +202,6 @@
             raise TypeConversionError(
                 "Expected exactly {} items. Received {}.".format(
                     len(sequence), len(self.converter)))
->>>>>>> 855fbdd4
         else:
             new_sequence = []
             try:
@@ -212,24 +209,12 @@
                     new_sequence.append(c(v))
             except (TypeConversionError) as err:
                 raise TypeConversionError(
-<<<<<<< HEAD
-                    "In list item number {}: {}"
-                    "".format(i, str(err)))
-            return new_sequence
-
-    def __iter__(self):
-        if len(self.converter) == 1:
-            yield from repeat(self.converter[0])
-        else:
-            yield from self.converter
-=======
                     "In tuple item number {}: {}"
                     "".format(i, str(err)))
             return tuple(new_sequence)
 
     def __iter__(self):
         yield from self.converter
->>>>>>> 855fbdd4
 
 
 class TypeConverterMapping(TypeConverter):
@@ -269,13 +254,9 @@
 
 
 def toTypeConverter(value):
-<<<<<<< HEAD
-    if is_iterable(value) and not isinstance(value, tuple):
-=======
     if isinstance(value, tuple):
         return TypeConverterFixedLengthSequence(value)
     if is_iterable(value):
->>>>>>> 855fbdd4
         return TypeConverterSequence(value)
     elif is_mapping(value):
         return TypeConverterMapping(value)
