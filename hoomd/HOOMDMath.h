// Copyright (c) 2009-2021 The Regents of the University of Michigan
// This file is part of the HOOMD-blue project, released under the BSD 3-Clause License.

// Maintainer: joaander

#ifndef __HOOMD_MATH_H__
#define __HOOMD_MATH_H__

/*! \file HOOMDMath.h
    \brief Common setup include for all hoomd math operations
*/

// for vector types
#ifdef ENABLE_HIP
#include <hip/hip_runtime.h>
#else

// for builds on systems where CUDA is not available, include copies of the CUDA header
// files which define the vector types (float4, etc...)
#include "hoomd/extern/cudacpu_vector_functions.h"
#include "hoomd/extern/cudacpu_vector_types.h"
#endif

// bring in math.h
#ifndef __HIPCC__

// define HOOMD_LLVMJIT_BUILD to prevent the need for python and pybind includes
// this simplifies LLVM code generation
#ifndef HOOMD_LLVMJIT_BUILD
// include python.h first to silence _XOPEN_SOURCE redefinition warnings
#include <Python.h>
#include <pybind11/pybind11.h>
#endif

#include <cmath>
#include <math.h>
#endif

// need to declare these classes with __host__ __device__ qualifiers when building in nvcc
// HOSTDEVICE is __host__ __device__ when included in nvcc and blank when included into the host
// compiler
#ifdef __HIPCC__
#define HOSTDEVICE __host__ __device__
#define DEVICE __device__
#else
#define HOSTDEVICE
#define DEVICE
#endif

namespace hoomd
    {
#ifndef ENABLE_HIP
//! Define complex type
typedef float2 hipfftComplex;
//! Double complex type
typedef double2 hipfftDoubleComplex;
#endif

// Handle both single and double precision through a define
#ifdef SINGLE_PRECISION
//! Floating point type (single precision)
typedef float Scalar;
//! Floating point type with x,y elements (single precision)
typedef float2 Scalar2;
//! Floating point type with x,y elements (single precision)
typedef float3 Scalar3;
//! Floating point type with x,y,z,w elements (single precision)
typedef float4 Scalar4;
#else
//! Floating point type (double precision)
typedef double Scalar;
//! Floating point type with x,y elements (double precision)
typedef double2 Scalar2;
//! Floating point type with x,y,z elements (double precision)
typedef double3 Scalar3;
//! Floating point type with x,y,z,w elements (double precision)
typedef double4 Scalar4;
#endif

//! make a scalar2 value
HOSTDEVICE inline Scalar2 make_scalar2(Scalar x, Scalar y)
    {
    Scalar2 retval;
    retval.x = x;
    retval.y = y;
    return retval;
    }

//! make a scalar3 value
HOSTDEVICE inline Scalar3 make_scalar3(Scalar x, Scalar y, Scalar z)
    {
    Scalar3 retval;
    retval.x = x;
    retval.y = y;
    retval.z = z;
    return retval;
    }

//! make a scalar4 value
HOSTDEVICE inline Scalar4 make_scalar4(Scalar x, Scalar y, Scalar z, Scalar w)
    {
    Scalar4 retval;
    retval.x = x;
    retval.y = y;
    retval.z = z;
    retval.w = w;
    return retval;
    }

#ifndef __HIPCC__
//! Stuff an integer inside a float
HOSTDEVICE inline float __int_as_float(int a)
    {
        union {
        int a;
        float b;
        } u;

    u.a = a;

    return u.b;
    }
#endif // __HIPCC__

//! Stuff an integer inside a double
HOSTDEVICE inline double __int_as_double(int a)
    {
        union {
        int a;
        double b;
        } u;

    // make sure it is not uninitialized
    u.b = 0.0;
    u.a = a;

    return u.b;
    }

//! Stuff an integer inside a Scalar
HOSTDEVICE inline Scalar __int_as_scalar(int a)
    {
        union {
        int a;
        Scalar b;
        } u;

    // make sure it is not uninitialized
    u.b = Scalar(0.0);
    u.a = a;

    return u.b;
    }

#ifndef __HIPCC__
//! Extract an integer from a float stuffed by __int_as_float()
HOSTDEVICE inline int __float_as_int(float b)
    {
        union {
        int a;
        float b;
        } u;

    u.b = b;

    return u.a;
    }
#endif // __HIPCC__

//! Extract an integer from a double stuffed by __int_as_double()
HOSTDEVICE inline int __double_as_int(double b)
    {
        union {
        int a;
        double b;
        } u;

    u.b = b;

    return u.a;
    }

//! Extract an integer from a Scalar stuffed by __int_as_scalar()
HOSTDEVICE inline int __scalar_as_int(Scalar b)
    {
        union {
        int a;
        Scalar b;
        } u;

    u.b = b;

    return u.a;
    }

<<<<<<< HEAD
// ------------ Vector math functions --------------------------
//! Comparison operator needed for export of std::vector<uint2>
HOSTDEVICE inline bool operator==(const uint2& a, const uint2& b)
    {
    return (a.x == b.x && a.y == b.y);
    }

//! Comparison operator needed for export of std::vector<Scalar3>
HOSTDEVICE inline bool operator==(const Scalar3& a, const Scalar3& b)
    {
    return (a.x == b.x && a.y == b.y && a.z == b.z);
    }

//! Comparison operator needed for export of std::vector<Scalar3>
HOSTDEVICE inline bool operator!=(const Scalar3& a, const Scalar3& b)
    {
    return !(a == b);
    }

//! Comparison operator needed for export of std::vector<Scalar4>
HOSTDEVICE inline bool operator==(const Scalar4& a, const Scalar4& b)
    {
    return (a.x == b.x && a.y == b.y && a.z == b.z && a.w == b.w);
    }

//! Comparison operator needed for export of std::vector<Scalar4>
HOSTDEVICE inline bool operator!=(const Scalar4& a, const Scalar4& b)
    {
    return !(a == b);
    }

//! Vector addition
HOSTDEVICE inline Scalar3 operator+(const Scalar3& a, const Scalar3& b)
    {
    return make_scalar3(a.x + b.x, a.y + b.y, a.z + b.z);
    }

#if !defined(ENABLE_HIP) || defined(__HIP_PLATFORM_NVCC__)
//! Vector addition
HOSTDEVICE inline Scalar3& operator+=(Scalar3& a, const Scalar3& b)
    {
    a.x += b.x;
    a.y += b.y;
    a.z += b.z;
    return a;
    }
#endif

//! Vector subtraction
HOSTDEVICE inline Scalar3 operator-(const Scalar3& a, const Scalar3& b)
    {
    return make_scalar3(a.x - b.x, a.y - b.y, a.z - b.z);
    }
//! Vector subtraction
/*
HOSTDEVICE inline Scalar3& operator-=(Scalar3& a, const Scalar3& b)
    {
    a.x -= b.x;
    a.y -= b.y;
    a.z -= b.z;
    return a;
    }
*/
//! Vector multiplication (component-wise)
HOSTDEVICE inline Scalar3 operator*(const Scalar3& a, const Scalar3& b)
    {
    return make_scalar3(a.x * b.x, a.y * b.y, a.z * b.z);
    }

//! Vector multiplication
HOSTDEVICE inline Scalar3& operator*=(Scalar3& a, const Scalar3& b)
    {
    a.x *= b.x;
    a.y *= b.y;
    a.z *= b.z;
    return a;
    }

//! Vector division (component-wise)
HOSTDEVICE inline Scalar3 operator/(const Scalar3& a, const Scalar3& b)
    {
    return make_scalar3(a.x / b.x, a.y / b.y, a.z / b.z);
    }
//! Scalar - vector multiplication
HOSTDEVICE inline Scalar3 operator*(const Scalar& a, const Scalar3& b)
    {
    return make_scalar3(a * b.x, a * b.y, a * b.z);
    }
//! Scalar - vector multiplication
HOSTDEVICE inline Scalar3 operator*(const Scalar3& a, const Scalar& b)
    {
    return make_scalar3(a.x * b, a.y * b, a.z * b);
    }
//! Vector - scalar multiplication
HOSTDEVICE inline Scalar3& operator*=(Scalar3& a, const Scalar& b)
    {
    a.x *= b;
    a.y *= b;
    a.z *= b;
    return a;
    }
//! Vector - scalar division
HOSTDEVICE inline Scalar3 operator/(const Scalar3& a, const Scalar& b)
    {
    return make_scalar3(a.x / b, a.y / b, a.z / b);
    }
//! Vector - scalar division in place
HOSTDEVICE inline Scalar3& operator/=(Scalar3& a, const Scalar& b)
    {
    a.x /= b;
    a.y /= b;
    a.z /= b;
    return a;
    }
//! Vector - scalar division
HOSTDEVICE inline Scalar3 operator/(const Scalar& a, const Scalar3& b)
    {
    return make_scalar3(a / b.x, a / b.y, a / b.z);
    }
//! Vector unary -
HOSTDEVICE inline Scalar3 operator-(const Scalar3& a)
    {
    return make_scalar3(-a.x, -a.y, -a.z);
    }
//! Vector dot product
HOSTDEVICE inline Scalar dot(const Scalar3& a, const Scalar3& b)
    {
    return a.x * b.x + a.y * b.y + a.z * b.z;
    }

// ----------- Integer vector math functions ----------------------
//! Integer vector addition
HOSTDEVICE inline int3 operator+(const int3& a, const int3& b)
    {
    return make_int3(a.x + b.x, a.y + b.y, a.z + b.z);
    }
//! Integer vector unary addition
/*
HOSTDEVICE inline int3 operator+=(int3& a, const int3& b)
    {
    a.x += b.x;
    a.y += b.y;
    a.z += b.z;
    return a;
    }
*/
//! Integer vector subtraction
HOSTDEVICE inline int3 operator-(const int3& a, const int3& b)
    {
    return make_int3(a.x - b.x, a.y - b.y, a.z - b.z);
    }
//! Integer vector unary subtraction
HOSTDEVICE inline int3 operator-=(int3& a, const int3& b)
    {
    a.x -= b.x;
    a.y -= b.y;
    a.z -= b.z;
    return a;
    }
//! Integer vector unary -
HOSTDEVICE inline int3 operator-(const int3& a)
    {
    return make_int3(-a.x, -a.y, -a.z);
    }
//! Integer vector comparison
HOSTDEVICE inline bool operator==(const int3& a, const int3& b)
    {
    return (a.x == b.x && a.y == b.y && a.z == b.z);
    }
//! Integer vector comparison
HOSTDEVICE inline bool operator!=(const int3& a, const int3& b)
    {
    return (a.x != b.x || a.y != b.y || a.z != b.z);
    }

=======
>>>>>>> 79654e39
//! Export relevant hoomd math functions to python
#ifndef __HIPCC__
#ifndef HOOMD_LLVMJIT_BUILD
namespace detail
    {
void export_hoomd_math_functions(pybind11::module& m);
    }
#endif
#endif

//! Small epsilon value
const Scalar EPSILON = 1.0e-6;

//! Fastmath routines
/*! Routines in the fast namespace map to fast math routines on the CPU and GPU. Where possible,
   these use the less accurate intrinsics on the GPU (i.e. __sinf). The routines are provide
   overloads for both single and double so that macro tricks aren't needed to handle single and
   double precision code.
*/
namespace fast
    {
//! Compute the reciprocal square root of x
inline HOSTDEVICE float rsqrt(float x)
    {
#ifdef __HIP_DEVICE_COMPILE__
#ifdef __HIP_PLATFORM_NVCC__
    return ::rsqrtf(x);
#elif defined(__HIP_PLATFORM_HCC__)
    return ::__frsqrt_rn(x);
#endif
#else
    return 1.0f / ::sqrtf(x);
#endif
    }

//! Compute the reciprocal square root of x
inline HOSTDEVICE double rsqrt(double x)
    {
#if defined(__HIP_DEVICE_COMPILE_) && defined(__HIP_PLATFORM_NVCC__)
    return ::rsqrt(x);
#else
    return 1.0 / ::sqrt(x);
#endif
    }

//! Compute the sin of x
inline HOSTDEVICE float sin(float x)
    {
#ifdef __HIP_DEVICE_COMPILE__
    return __sinf(x);
#else
    return ::sinf(x);
#endif
    }

//! Compute the sin of x
inline HOSTDEVICE double sin(double x)
    {
    return ::sin(x);
    }

//! Compute the cos of x
inline HOSTDEVICE float cos(float x)
    {
#if __HIP_DEVICE_COMPILE__
    return __cosf(x);
#else
    return ::cosf(x);
#endif
    }

//! Compute the cos of x
inline HOSTDEVICE double cos(double x)
    {
    return ::cos(x);
    }

//! Compute both of sin of x and cos of x with float precision
inline HOSTDEVICE void sincos(float x, float& s, float& c)
    {
#if defined(__HIP_DEVICE_COMPILE__) || defined(__APPLE__)
    __sincosf(x, &s, &c);
#else
    ::sincosf(x, &s, &c);
#endif
    }

//! Compute both of sin of x and cos of x with double precision
inline HOSTDEVICE void sincos(double x, double& s, double& c)
    {
#if defined(__HIP_DEVICE_COMPILE__)
    ::sincos(x, &s, &c);
#elif defined(__APPLE__)
    ::__sincos(x, &s, &c);
#else
    ::sincos(x, &s, &c);
#endif
    }

//! Compute both of sin of x and cos of PI * x with float precision
inline HOSTDEVICE void sincospi(float x, float& s, float& c)
    {
#if defined(__HIP_DEVICE_COMPILE__)
    ::sincospif(x, &s, &c);
#elif defined(__APPLE__)
    __sincospif(x, &s, &c);
#else
    fast::sincos(float(M_PI) * x, s, c);
#endif
    }

//! Compute both of sin of x and cos of x with double precision
inline HOSTDEVICE void sincospi(double x, double& s, double& c)
    {
#if defined(__HIP_DEVICE_COMPILE__)
    ::sincospi(x, &s, &c);
#elif defined(__APPLE__)
    ::__sincospi(x, &s, &c);
#else
    fast::sincos(M_PI * x, s, c);
#endif
    }

//! Compute the pow of x,y with single precison via exp(log) refactoring - NOTE: UNDEFINED FOR
//! NEGATIVE BASES
inline HOSTDEVICE float pow(float x, float y)
    {
#ifdef __HIP_DEVICE_COMPILE__
    return __expf(y * __logf(x));
#else
    return ::expf(y * logf(x));
#endif
    }

//! Compute the pow of x,y with double precision via exp(log) refactoring - NOTE: UNDEFINED FOR
//! NEGATIVE BASES
inline HOSTDEVICE double pow(double x, double y)
    {
    return ::exp(y * log(x));
    }

//! Compute the exp of x
inline HOSTDEVICE float exp(float x)
    {
#ifdef __HIP_DEVICE_COMPILE__
    return __expf(x);
#else
    return ::expf(x);
#endif
    }

//! Compute the exp of x
inline HOSTDEVICE double exp(double x)
    {
    return ::exp(x);
    }

//! Compute the natural log of x
inline HOSTDEVICE float log(float x)
    {
#ifdef __HIP_DEVICE_COMPILE__
    return __logf(x);
#else
    return ::logf(x);
#endif
    }

//! Compute the natural log of x
inline HOSTDEVICE double log(double x)
    {
    return ::log(x);
    }

//! Compute the sqrt of x
inline HOSTDEVICE float sqrt(float x)
    {
#if defined(__HIP_DEVICE_COMPILE__) && defined(__HIP_PLATFORM_HCC__)
    return ::__fsqrt_rn(x);
#else
    return ::sqrtf(x);
#endif
    }

//! Compute the sqrt of x
inline HOSTDEVICE double sqrt(double x)
    {
    return ::sqrt(x);
    }

//! Compute the erfc of x
inline HOSTDEVICE float erfc(float x)
    {
    return ::erfcf(x);
    }

//! Compute the erfc of x
inline HOSTDEVICE double erfc(double x)
    {
    return ::erfc(x);
    }

//! Compute the acos of x
inline HOSTDEVICE float acos(float x)
    {
    return ::acosf(x);
    }

//! Compute the acos of x
inline HOSTDEVICE double acos(double x)
    {
    return ::acos(x);
    }
    } // namespace fast

//! Maximum accuracy math routines
/*! Routines in the slow namespace map to the most accurate version of the math routines on the CPU
   and GPU. The routines are provide overloads for both single and double so that macro tricks
   aren't needed to handle single and double precision code.

    These routines are intended to be used e.g. in integrators, where numerical stability is most
   important.
*/
namespace slow
    {
//! Compute the reciprocal square root of x
inline HOSTDEVICE float rsqrt(float x)
    {
#ifdef __HIP_DEVICE_COMPILE__
    return ::rsqrtf(x);
#else
    return 1.0f / ::sqrtf(x);
#endif
    }

//! Compute the reciprocal square root of x
inline HOSTDEVICE double rsqrt(double x)
    {
#ifdef __HIP_DEVICE_COMPILE__
    return ::rsqrt(x);
#else
    return 1.0 / ::sqrt(x);
#endif
    }

//! Compute the sin of x
inline HOSTDEVICE float sin(float x)
    {
#ifdef __HIP_DEVICE_COMPILE__
    return sinf(x);
#else
    return ::sinf(x);
#endif
    }

//! Compute the sin of x
inline HOSTDEVICE double sin(double x)
    {
    return ::sin(x);
    }

//! Compute the cos of x
inline HOSTDEVICE float cos(float x)
    {
#ifdef __HIP_DEVICE_COMPILE__
    return cosf(x);
#else
    return ::cosf(x);
#endif
    }

//! Compute the cos of x
inline HOSTDEVICE double cos(double x)
    {
    return ::cos(x);
    }

//! Compute the tan of x
inline HOSTDEVICE float tan(float x)
    {
    return ::tanf(x);
    }

//! Compute the tan of x
inline HOSTDEVICE double tan(double x)
    {
    return ::tan(x);
    }

//! Compute the pow of x,y
inline HOSTDEVICE float pow(float x, float y)
    {
#ifdef __HIP_DEVICE_COMPILE__
    return powf(x, y);
#else
    return ::powf(x, y);
#endif
    }

//! Compute the sin of x
inline HOSTDEVICE double pow(double x, double y)
    {
    return ::pow(x, y);
    }

//! Compute the exp of x
inline HOSTDEVICE float exp(float x)
    {
#ifdef __HIP_DEVICE_COMPILE__
    return expf(x);
#else
    return ::expf(x);
#endif
    }

//! Compute the exp of x
inline HOSTDEVICE double exp(double x)
    {
    return ::exp(x);
    }

//! Compute the natural log of x
inline HOSTDEVICE float log(float x)
    {
#ifdef __HIP_DEVICE_COMPILE__
    return logf(x);
#else
    return ::logf(x);
#endif
    }

//! Compute the natural log of x
inline HOSTDEVICE double log(double x)
    {
    return ::log(x);
    }

//! Compute the sqrt of x
inline HOSTDEVICE float sqrt(float x)
    {
    return ::sqrtf(x);
    }

//! Compute the sqrt of x
inline HOSTDEVICE double sqrt(double x)
    {
    return ::sqrt(x);
    }

//! Compute the erfc of x
inline HOSTDEVICE float erfc(float x)
    {
    return ::erfcf(x);
    }

//! Compute the erfc of x
inline HOSTDEVICE double erfc(double x)
    {
    return ::erfc(x);
    }

//! Compute the acos of x
inline HOSTDEVICE float acos(float x)
    {
    return ::acosf(x);
    }

//! Compute the acos of x
inline HOSTDEVICE double acos(double x)
    {
    return ::acos(x);
    }

//! Compute the atan of x
inline HOSTDEVICE float atan(float x)
    {
    return ::atanf(x);
    }

//! Compute the atan of x
inline HOSTDEVICE double atan(double x)
    {
    return ::atan(x);
    }

//! Compute the floor of x
inline HOSTDEVICE float floor(float x)
    {
    return ::floorf(x);
    }

//! Compute the floor of x
inline HOSTDEVICE double floor(double x)
    {
    return ::floor(x);
    }

/// Compute the hypberbolic tangent of x
inline HOSTDEVICE double tanh(double x)
    {
    return ::tanh(x);
    }

/// Compute the hypberbolic tangent of x
inline HOSTDEVICE float tanh(float x)
    {
    return ::tanhf(x);
    }

/// Compute the rint of x
inline HOSTDEVICE double rint(double x)
    {
    return ::rint(x);
    }

/// Compute the rint of x
inline HOSTDEVICE float rint(float x)
    {
    return ::rintf(x);
    }
    } // namespace slow

    } // end namespace hoomd

// ------------ Vector math functions --------------------------
//! Comparison operator needed for export of std::vector<uint2>
HOSTDEVICE inline bool operator==(const uint2& a, const uint2& b)
    {
    return (a.x == b.x && a.y == b.y);
    }

//! Comparison operator needed for export of std::vector<Scalar3>
HOSTDEVICE inline bool operator==(const hoomd::Scalar3& a, const hoomd::Scalar3& b)
    {
    return (a.x == b.x && a.y == b.y && a.z == b.z);
    }

//! Comparison operator needed for export of std::vector<Scalar3>
HOSTDEVICE inline bool operator!=(const hoomd::Scalar3& a, const hoomd::Scalar3& b)
    {
    return !(a == b);
    }

//! Comparison operator needed for export of std::vector<Scalar4>
HOSTDEVICE inline bool operator==(const hoomd::Scalar4& a, const hoomd::Scalar4& b)
    {
    return (a.x == b.x && a.y == b.y && a.z == b.z && a.w == b.w);
    }

//! Comparison operator needed for export of std::vector<Scalar4>
HOSTDEVICE inline bool operator!=(const hoomd::Scalar4& a, const hoomd::Scalar4& b)
    {
    return !(a == b);
    }

//! Vector addition
HOSTDEVICE inline hoomd::Scalar3 operator+(const hoomd::Scalar3& a, const hoomd::Scalar3& b)
    {
    return hoomd::make_scalar3(a.x + b.x, a.y + b.y, a.z + b.z);
    }

#if !defined(ENABLE_HIP) || defined(__HIP_PLATFORM_NVCC__)
//! Vector addition
HOSTDEVICE inline hoomd::Scalar3& operator+=(hoomd::Scalar3& a, const hoomd::Scalar3& b)
    {
    a.x += b.x;
    a.y += b.y;
    a.z += b.z;
    return a;
    }
#endif

//! Vector subtraction
HOSTDEVICE inline hoomd::Scalar3 operator-(const hoomd::Scalar3& a, const hoomd::Scalar3& b)
    {
    return hoomd::make_scalar3(a.x - b.x, a.y - b.y, a.z - b.z);
    }
//! Vector subtraction
HOSTDEVICE inline hoomd::Scalar3& operator-=(hoomd::Scalar3& a, const hoomd::Scalar3& b)
    {
    a.x -= b.x;
    a.y -= b.y;
    a.z -= b.z;
    return a;
    }

//! Vector multiplication (component-wise)
HOSTDEVICE inline hoomd::Scalar3 operator*(const hoomd::Scalar3& a, const hoomd::Scalar3& b)
    {
    return hoomd::make_scalar3(a.x * b.x, a.y * b.y, a.z * b.z);
    }

//! Vector multiplication
HOSTDEVICE inline hoomd::Scalar3& operator*=(hoomd::Scalar3& a, const hoomd::Scalar3& b)
    {
    a.x *= b.x;
    a.y *= b.y;
    a.z *= b.z;
    return a;
    }

//! Vector division (component-wise)
HOSTDEVICE inline hoomd::Scalar3 operator/(const hoomd::Scalar3& a, const hoomd::Scalar3& b)
    {
    return hoomd::make_scalar3(a.x / b.x, a.y / b.y, a.z / b.z);
    }
//! Scalar - vector multiplication
HOSTDEVICE inline hoomd::Scalar3 operator*(const hoomd::Scalar& a, const hoomd::Scalar3& b)
    {
    return hoomd::make_scalar3(a * b.x, a * b.y, a * b.z);
    }
//! Scalar - vector multiplication
HOSTDEVICE inline hoomd::Scalar3 operator*(const hoomd::Scalar3& a, const hoomd::Scalar& b)
    {
    return hoomd::make_scalar3(a.x * b, a.y * b, a.z * b);
    }
//! Vector - scalar multiplication
HOSTDEVICE inline hoomd::Scalar3& operator*=(hoomd::Scalar3& a, const hoomd::Scalar& b)
    {
    a.x *= b;
    a.y *= b;
    a.z *= b;
    return a;
    }
//! Vector - scalar division
HOSTDEVICE inline hoomd::Scalar3 operator/(const hoomd::Scalar3& a, const hoomd::Scalar& b)
    {
    return hoomd::make_scalar3(a.x / b, a.y / b, a.z / b);
    }
//! Vector - scalar division in place
HOSTDEVICE inline hoomd::Scalar3& operator/=(hoomd::Scalar3& a, const hoomd::Scalar& b)
    {
    a.x /= b;
    a.y /= b;
    a.z /= b;
    return a;
    }
//! Vector - scalar division
HOSTDEVICE inline hoomd::Scalar3 operator/(const hoomd::Scalar& a, const hoomd::Scalar3& b)
    {
    return hoomd::make_scalar3(a / b.x, a / b.y, a / b.z);
    }
//! Vector unary -
HOSTDEVICE inline hoomd::Scalar3 operator-(const hoomd::Scalar3& a)
    {
    return hoomd::make_scalar3(-a.x, -a.y, -a.z);
    }
//! Vector dot product
HOSTDEVICE inline hoomd::Scalar dot(const hoomd::Scalar3& a, const hoomd::Scalar3& b)
    {
    return a.x * b.x + a.y * b.y + a.z * b.z;
    }

// ----------- Integer vector math functions ----------------------
//! Integer vector addition
HOSTDEVICE inline int3 operator+(const int3& a, const int3& b)
    {
    return make_int3(a.x + b.x, a.y + b.y, a.z + b.z);
    }
//! Integer vector unary addition
HOSTDEVICE inline int3 operator+=(int3& a, const int3& b)
    {
    a.x += b.x;
    a.y += b.y;
    a.z += b.z;
    return a;
    }
//! Integer vector subtraction
HOSTDEVICE inline int3 operator-(const int3& a, const int3& b)
    {
    return make_int3(a.x - b.x, a.y - b.y, a.z - b.z);
    }
//! Integer vector unary subtraction
HOSTDEVICE inline int3 operator-=(int3& a, const int3& b)
    {
    a.x -= b.x;
    a.y -= b.y;
    a.z -= b.z;
    return a;
    }
//! Integer vector unary -
HOSTDEVICE inline int3 operator-(const int3& a)
    {
    return make_int3(-a.x, -a.y, -a.z);
    }
//! Integer vector comparison
HOSTDEVICE inline bool operator==(const int3& a, const int3& b)
    {
    return (a.x == b.x && a.y == b.y && a.z == b.z);
    }
//! Integer vector comparison
HOSTDEVICE inline bool operator!=(const int3& a, const int3& b)
    {
    return (a.x != b.x || a.y != b.y || a.z != b.z);
    }

// undefine HOSTDEVICE so we don't interfere with other headers
#undef HOSTDEVICE
#undef DEVICE

#endif // __HOOMD_MATH_H__<|MERGE_RESOLUTION|>--- conflicted
+++ resolved
@@ -193,184 +193,6 @@
     return u.a;
     }
 
-<<<<<<< HEAD
-// ------------ Vector math functions --------------------------
-//! Comparison operator needed for export of std::vector<uint2>
-HOSTDEVICE inline bool operator==(const uint2& a, const uint2& b)
-    {
-    return (a.x == b.x && a.y == b.y);
-    }
-
-//! Comparison operator needed for export of std::vector<Scalar3>
-HOSTDEVICE inline bool operator==(const Scalar3& a, const Scalar3& b)
-    {
-    return (a.x == b.x && a.y == b.y && a.z == b.z);
-    }
-
-//! Comparison operator needed for export of std::vector<Scalar3>
-HOSTDEVICE inline bool operator!=(const Scalar3& a, const Scalar3& b)
-    {
-    return !(a == b);
-    }
-
-//! Comparison operator needed for export of std::vector<Scalar4>
-HOSTDEVICE inline bool operator==(const Scalar4& a, const Scalar4& b)
-    {
-    return (a.x == b.x && a.y == b.y && a.z == b.z && a.w == b.w);
-    }
-
-//! Comparison operator needed for export of std::vector<Scalar4>
-HOSTDEVICE inline bool operator!=(const Scalar4& a, const Scalar4& b)
-    {
-    return !(a == b);
-    }
-
-//! Vector addition
-HOSTDEVICE inline Scalar3 operator+(const Scalar3& a, const Scalar3& b)
-    {
-    return make_scalar3(a.x + b.x, a.y + b.y, a.z + b.z);
-    }
-
-#if !defined(ENABLE_HIP) || defined(__HIP_PLATFORM_NVCC__)
-//! Vector addition
-HOSTDEVICE inline Scalar3& operator+=(Scalar3& a, const Scalar3& b)
-    {
-    a.x += b.x;
-    a.y += b.y;
-    a.z += b.z;
-    return a;
-    }
-#endif
-
-//! Vector subtraction
-HOSTDEVICE inline Scalar3 operator-(const Scalar3& a, const Scalar3& b)
-    {
-    return make_scalar3(a.x - b.x, a.y - b.y, a.z - b.z);
-    }
-//! Vector subtraction
-/*
-HOSTDEVICE inline Scalar3& operator-=(Scalar3& a, const Scalar3& b)
-    {
-    a.x -= b.x;
-    a.y -= b.y;
-    a.z -= b.z;
-    return a;
-    }
-*/
-//! Vector multiplication (component-wise)
-HOSTDEVICE inline Scalar3 operator*(const Scalar3& a, const Scalar3& b)
-    {
-    return make_scalar3(a.x * b.x, a.y * b.y, a.z * b.z);
-    }
-
-//! Vector multiplication
-HOSTDEVICE inline Scalar3& operator*=(Scalar3& a, const Scalar3& b)
-    {
-    a.x *= b.x;
-    a.y *= b.y;
-    a.z *= b.z;
-    return a;
-    }
-
-//! Vector division (component-wise)
-HOSTDEVICE inline Scalar3 operator/(const Scalar3& a, const Scalar3& b)
-    {
-    return make_scalar3(a.x / b.x, a.y / b.y, a.z / b.z);
-    }
-//! Scalar - vector multiplication
-HOSTDEVICE inline Scalar3 operator*(const Scalar& a, const Scalar3& b)
-    {
-    return make_scalar3(a * b.x, a * b.y, a * b.z);
-    }
-//! Scalar - vector multiplication
-HOSTDEVICE inline Scalar3 operator*(const Scalar3& a, const Scalar& b)
-    {
-    return make_scalar3(a.x * b, a.y * b, a.z * b);
-    }
-//! Vector - scalar multiplication
-HOSTDEVICE inline Scalar3& operator*=(Scalar3& a, const Scalar& b)
-    {
-    a.x *= b;
-    a.y *= b;
-    a.z *= b;
-    return a;
-    }
-//! Vector - scalar division
-HOSTDEVICE inline Scalar3 operator/(const Scalar3& a, const Scalar& b)
-    {
-    return make_scalar3(a.x / b, a.y / b, a.z / b);
-    }
-//! Vector - scalar division in place
-HOSTDEVICE inline Scalar3& operator/=(Scalar3& a, const Scalar& b)
-    {
-    a.x /= b;
-    a.y /= b;
-    a.z /= b;
-    return a;
-    }
-//! Vector - scalar division
-HOSTDEVICE inline Scalar3 operator/(const Scalar& a, const Scalar3& b)
-    {
-    return make_scalar3(a / b.x, a / b.y, a / b.z);
-    }
-//! Vector unary -
-HOSTDEVICE inline Scalar3 operator-(const Scalar3& a)
-    {
-    return make_scalar3(-a.x, -a.y, -a.z);
-    }
-//! Vector dot product
-HOSTDEVICE inline Scalar dot(const Scalar3& a, const Scalar3& b)
-    {
-    return a.x * b.x + a.y * b.y + a.z * b.z;
-    }
-
-// ----------- Integer vector math functions ----------------------
-//! Integer vector addition
-HOSTDEVICE inline int3 operator+(const int3& a, const int3& b)
-    {
-    return make_int3(a.x + b.x, a.y + b.y, a.z + b.z);
-    }
-//! Integer vector unary addition
-/*
-HOSTDEVICE inline int3 operator+=(int3& a, const int3& b)
-    {
-    a.x += b.x;
-    a.y += b.y;
-    a.z += b.z;
-    return a;
-    }
-*/
-//! Integer vector subtraction
-HOSTDEVICE inline int3 operator-(const int3& a, const int3& b)
-    {
-    return make_int3(a.x - b.x, a.y - b.y, a.z - b.z);
-    }
-//! Integer vector unary subtraction
-HOSTDEVICE inline int3 operator-=(int3& a, const int3& b)
-    {
-    a.x -= b.x;
-    a.y -= b.y;
-    a.z -= b.z;
-    return a;
-    }
-//! Integer vector unary -
-HOSTDEVICE inline int3 operator-(const int3& a)
-    {
-    return make_int3(-a.x, -a.y, -a.z);
-    }
-//! Integer vector comparison
-HOSTDEVICE inline bool operator==(const int3& a, const int3& b)
-    {
-    return (a.x == b.x && a.y == b.y && a.z == b.z);
-    }
-//! Integer vector comparison
-HOSTDEVICE inline bool operator!=(const int3& a, const int3& b)
-    {
-    return (a.x != b.x || a.y != b.y || a.z != b.z);
-    }
-
-=======
->>>>>>> 79654e39
 //! Export relevant hoomd math functions to python
 #ifndef __HIPCC__
 #ifndef HOOMD_LLVMJIT_BUILD
