# coding: utf-8

# Copyright (c) 2009-2019 The Regents of the University of Michigan
# This file is part of the HOOMD-blue project, released under the BSD 3-Clause License.

R"""Simulate rounded, faceted shapes in molecular dynamics.

The DEM component provides forces which apply short-range, purely
repulsive interactions between contact points of two shapes. The
resulting interaction is consistent with expanding the given polygon
or polyhedron by a disk or sphere of a particular rounding radius.

The pair forces located in :py:mod:`hoomd.dem.pair` behave like other
hoomd pair forces, computing forces and torques for each particle
based on its interactions with its neighbors. Also included are
geometric helper utilities in :py:mod:`hoomd.dem.utils`.

Initialization
--------------

When initializing systems, be sure to set the inertia tensor of DEM
particles. Axes with an inertia tensor of 0 (the default) will not
have their rotational degrees of freedom integrated. Because only the
three principal components of inertia are given to hoomd, particle
vertices should also be specified in the principal reference frame so
that the inertia tensor is diagonal.

Example::

    snap = hoomd.data.make_snapshot(512, box=hoomd.data.boxdim(L=10))
    snap.particles.moment_inertia[:] = (10, 10, 10)
    system = hoomd.init.read_snapshot(snap)

Integration
-----------

To allow particles to rotate, use integrators which can update
rotational degrees of freedom:

  * `hoomd.md.methods.NVE`
  * `hoomd.md.methods.NVT`
<<<<<<< HEAD
  * `hoomd.md.methods.npt`
=======
  * `hoomd.md.methods.NPT`
>>>>>>> d5d513db
  * `hoomd.md.methods.Langevin`
  * `hoomd.md.methods.Brownian`

Note that the Nosé-Hoover thermostats used in
<<<<<<< HEAD
`hoomd.md.methods.NVT` and `hoomd.md.methods.npt`
=======
`hoomd.md.methods.NVT` and `hoomd.md.methods.NPT`
>>>>>>> d5d513db
work by rescaling momenta and angular momenta. This can lead to
instabilities in the start of the simulation if particles are
initialized with 0 angular momentum and no neighbor interactions. Two
easy fixes for this problem are to initialize each particle with some
angular momentum or to first run for a few steps with
`hoomd.md.methods.Langevin` or
`hoomd.md.methods.Brownian`.

Data Storage
------------

To store trajectories of DEM systems, use a format that knows about
anisotropic particles, such as:

  * :py:class:`hoomd.dump.getar`
  * :py:class:`hoomd.dump.GSD`

.. rubric:: Stability

:py:mod:`hoomd.dem` is **stable**. When upgrading from version 2.x to 2.y (y > x),
existing job scripts that follow *documented* interfaces for functions and classes
will not require any modifications. **Maintainer:** Matthew Spellings.

"""

# this file exists to mark this directory as a python module

# need to import all submodules defined in this directory

from hoomd.dem import pair
from hoomd.dem import params
from hoomd.dem import utils<|MERGE_RESOLUTION|>--- conflicted
+++ resolved
@@ -39,20 +39,12 @@
 
   * `hoomd.md.methods.NVE`
   * `hoomd.md.methods.NVT`
-<<<<<<< HEAD
-  * `hoomd.md.methods.npt`
-=======
   * `hoomd.md.methods.NPT`
->>>>>>> d5d513db
   * `hoomd.md.methods.Langevin`
   * `hoomd.md.methods.Brownian`
 
 Note that the Nosé-Hoover thermostats used in
-<<<<<<< HEAD
-`hoomd.md.methods.NVT` and `hoomd.md.methods.npt`
-=======
 `hoomd.md.methods.NVT` and `hoomd.md.methods.NPT`
->>>>>>> d5d513db
 work by rescaling momenta and angular momenta. This can lead to
 instabilities in the start of the simulation if particles are
 initialized with 0 angular momentum and no neighbor interactions. Two
