--- conflicted
+++ resolved
@@ -90,13 +90,8 @@
             trigger=Trigger)
         self._param_dict.update(defaults)
 
-<<<<<<< HEAD
     def _attach(self, simulation):
-        if simulation.device.mode == 'gpu':
-=======
-    def attach(self, simulation):
         if isinstance(self._simulation.device, hoomd.device.GPU):
->>>>>>> 4f38a944
             cpp_cls = getattr(_hoomd, 'LoadBalancerGPU')
         else:
             cpp_cls = getattr(_hoomd, 'LoadBalancer')
