// Copyright (c) 2009-2016 The Regents of the University of Michigan
// This file is part of the HOOMD-blue project, released under the BSD 3-Clause License.


// Maintainer: joaander

/*! \file HOOMDInitializer.cc
    \brief Defines the HOOMDInitializer class
*/
#include "HOOMDInitializer.h"
#include "hoomd/SnapshotSystemData.h"
#include "hoomd/ExecutionConfiguration.h"

#include <iostream>
#include <fstream>
#include <stdexcept>
#include <sstream>
#include <algorithm>

using namespace std;
namespace py = pybind11;

/*! \param fname File name with the data to load
    The file will be read and parsed fully during the constructor call.
*/
HOOMDInitializer::HOOMDInitializer(std::shared_ptr<const ExecutionConfiguration> exec_conf,
    const std::string &fname,
    bool wrap_coordinates)
    : m_timestep(0),
      m_exec_conf(exec_conf),
      m_wrap(wrap_coordinates)
    {
    // we only execute on rank 0
    if (m_exec_conf->getRank()) return;

    // initialize member variables
    m_box_read = false;
    m_num_dimensions = 3;

    // initialize the parser map
    m_parser_map["box"] = std::bind(&HOOMDInitializer::parseBoxNode, this, std::placeholders::_1);
    m_parser_map["position"] = std::bind(&HOOMDInitializer::parsePositionNode, this, std::placeholders::_1);
    m_parser_map["image"] = std::bind(&HOOMDInitializer::parseImageNode, this, std::placeholders::_1);
    m_parser_map["velocity"] = std::bind(&HOOMDInitializer::parseVelocityNode, this, std::placeholders::_1);
    m_parser_map["mass"] = std::bind(&HOOMDInitializer::parseMassNode, this, std::placeholders::_1);
    m_parser_map["diameter"] = std::bind(&HOOMDInitializer::parseDiameterNode, this, std::placeholders::_1);
    m_parser_map["type"] = std::bind(&HOOMDInitializer::parseTypeNode, this, std::placeholders::_1);
    m_parser_map["body"] = std::bind(&HOOMDInitializer::parseBodyNode, this, std::placeholders::_1);
    m_parser_map["bond"] = std::bind(&HOOMDInitializer::parseBondNode, this, std::placeholders::_1);
    m_parser_map["angle"] = std::bind(&HOOMDInitializer::parseAngleNode, this, std::placeholders::_1);
    m_parser_map["dihedral"] = std::bind(&HOOMDInitializer::parseDihedralNode, this, std::placeholders::_1);
    m_parser_map["improper"] = std::bind(&HOOMDInitializer::parseImproperNode, this, std::placeholders::_1);
<<<<<<< HEAD
=======
    m_parser_map["pair"] = std::bind(&HOOMDInitializer::parsePairNode, this, std::placeholders::_1);
>>>>>>> c62a2fcb
    m_parser_map["constraint"] = std::bind(&HOOMDInitializer::parseConstraintsNode, this, std::placeholders::_1);
    m_parser_map["charge"] = std::bind(&HOOMDInitializer::parseChargeNode, this, std::placeholders::_1);
    m_parser_map["orientation"] = std::bind(&HOOMDInitializer::parseOrientationNode, this, std::placeholders::_1);
    m_parser_map["moment_inertia"] = std::bind(&HOOMDInitializer::parseMomentInertiaNode, this, std::placeholders::_1);
    m_parser_map["angmom"] = std::bind(&HOOMDInitializer::parseAngularMomentumNode, this, std::placeholders::_1);

    // read in the file
    readFile(fname);
    }

/* XXX: shouldn't the following methods be put into
 * the header so that they get inlined? */

/*! \returns Time step parsed from the XML file
*/
unsigned int HOOMDInitializer::getTimeStep() const
    {
    return m_timestep;
    }

/* change internal timestep number. */
void HOOMDInitializer::setTimeStep(unsigned int ts)
    {
    m_timestep = ts;
    }

/*! initializes a snapshot with the internally stored copy of the system data */
std::shared_ptr< SnapshotSystemData<Scalar> > HOOMDInitializer::getSnapshot() const
    {
    std::shared_ptr< SnapshotSystemData<Scalar> > snapshot(new SnapshotSystemData<Scalar>());

    // we only execute on rank 0
    if (m_exec_conf->getRank()) return snapshot;

    // initialize dimensions
    snapshot->dimensions = m_num_dimensions;

    // initialize box dimensions
    snapshot->global_box = m_box;

    /*
     * Initialize particle data
     */
    assert(m_pos_array.size() > 0);

    SnapshotParticleData<Scalar>& pdata = snapshot->particle_data;

    // allocate memory in snapshot
    pdata.resize(m_pos_array.size());

    // loop through all the particles and set them up
    for (unsigned int i = 0; i < m_pos_array.size(); i++)
        {
        pdata.pos[i] = vec3<Scalar>(m_pos_array[i].x, m_pos_array[i].y, m_pos_array[i].z);
        }

    if (m_image_array.size() != 0)
        {
        assert(m_image_array.size() == m_pos_array.size());

        for (unsigned int i = 0; i < m_pos_array.size(); i++)
            pdata.image[i] = make_int3(m_image_array[i].x, m_image_array[i].y, m_image_array[i].z);
        }

    if (m_wrap)
        {
        // wrap coordinates into box
        for (unsigned int i = 0; i < m_pos_array.size(); i++)
            {
            m_box.wrap(pdata.pos[i],pdata.image[i]);
            }
        }

    if (m_vel_array.size() != 0)
        {
        assert(m_vel_array.size() == m_pos_array.size());

        for (unsigned int i = 0; i < m_pos_array.size(); i++)
            pdata.vel[i] = vec3<Scalar>(m_vel_array[i].x, m_vel_array[i].y, m_vel_array[i].z);
        }

    if (m_mass_array.size() != 0)
        {
        assert(m_mass_array.size() == m_pos_array.size());

        for (unsigned int i = 0; i < m_pos_array.size(); i++)
            pdata.mass[i] = m_mass_array[i];
        }

    if (m_diameter_array.size() != 0)
        {
        assert(m_diameter_array.size() == m_pos_array.size());

        for (unsigned int i = 0; i < m_pos_array.size(); i++)
            pdata.diameter[i] = m_diameter_array[i];
        }

    if (m_charge_array.size() != 0)
        {
        assert(m_charge_array.size() == m_pos_array.size());

        for (unsigned int i = 0; i < m_pos_array.size(); i++)
            pdata.charge[i] = m_charge_array[i];
        }

    if (m_type_array.size() != 0)
        {
        assert(m_type_array.size() == m_pos_array.size());

        for (unsigned int i = 0; i < m_pos_array.size(); i++)
            pdata.type[i] = m_type_array[i];
        }

    if (m_body_array.size() != 0)
        {
        assert(m_body_array.size() == m_pos_array.size());

        for (unsigned int i = 0; i < m_pos_array.size(); i++)
            pdata.body[i] = m_body_array[i];
        }

    if (m_type_mapping.size()) pdata.type_mapping = m_type_mapping;

    // Initialize moments of inertia
    if (m_moment_inertia.size())
        {
        for (unsigned int i = 0; i < m_pos_array.size(); i++)
            {
            pdata.inertia[i] = vec3<Scalar>(m_moment_inertia[i]);
            }
        }

    // Initialize orientations
    if (m_orientation.size())
        {
        for (unsigned int i = 0; i < m_pos_array.size(); i++)
            {
            pdata.orientation[i] = quat<Scalar>(m_orientation[i]);
            }
        }

    // Initialize angular momenta
    if (m_angmom.size())
        {
        for (unsigned int i = 0; i < m_pos_array.size(); i++)
            {
            pdata.angmom[i] = quat<Scalar>(m_angmom[i]);
            }
        }

    /*
     * Initialize bond data
     */
    BondData::Snapshot& bdata = snapshot->bond_data;

    // allocate memory in snapshot
    bdata.resize(m_bonds.size());

    // loop through all the bonds and add a bond for each
    for (unsigned int i = 0; i < m_bonds.size(); i++)
        {
        bdata.groups[i] = m_bonds[i];
        bdata.type_id[i] = m_bond_types[i];
        }

    bdata.type_mapping = m_bond_type_mapping;

    /*
     * Initialize angle data
     */
    AngleData::Snapshot& adata = snapshot->angle_data;

    // allocate memory in snapshot
    adata.resize(m_angles.size());

    // loop through all the angles and add an angle for each
    for (unsigned int i = 0; i < m_angles.size(); i++)
        {
        adata.groups[i] = m_angles[i];
        adata.type_id[i] = m_angle_types[i];
        }

    adata.type_mapping = m_angle_type_mapping;

    /*
     * Initialize dihedral data
     */
    DihedralData::Snapshot& ddata = snapshot->dihedral_data;

    // allocate memory
    ddata.resize(m_dihedrals.size());

    // loop through all the dihedrals and add an dihedral for each
    for (unsigned int i = 0; i < m_dihedrals.size(); i++)
        {
        ddata.groups[i] = m_dihedrals[i];
        ddata.type_id[i] = m_dihedral_types[i];
        }

    ddata.type_mapping = m_dihedral_type_mapping;

    /*
     * Initialize improper data
     */
    ImproperData::Snapshot& idata = snapshot->improper_data;

    // allocate memory
    idata.resize(m_impropers.size());

    // loop through all the dihedrals and add an dihedral for each
    for (unsigned int i = 0; i < m_impropers.size(); i++)
        {
        idata.groups[i] = m_impropers[i];
        idata.type_id[i] = m_improper_types[i];
        }

    idata.type_mapping = m_improper_type_mapping;

    /*
     * Initialize constraint data
     */
    ConstraintData::Snapshot& cdata = snapshot->constraint_data;

    // allocate memory
    cdata.resize(m_constraints.size());

    // loop through all the constraints and add a constraint for each
    for (unsigned int i = 0; i < m_constraints.size(); i++)
        {
        cdata.groups[i] = m_constraints[i];
        cdata.val[i] = m_constraint_distances[i];
        }

    // initialize with empty vector
    cdata.type_mapping = std::vector<std::string>();

    /*
     * Initialize pair data
     */
    PairData::Snapshot& pair_data = snapshot->pair_data;

    // allocate memory
    pair_data.resize(m_pairs.size());

    // loop through all the pairs and add a special pair for each
    for (unsigned int i = 0; i < m_pairs.size(); i++)
        {
        pair_data.groups[i] = m_pairs[i];
        pair_data.type_id[i] = m_pair_types[i];
        }

    pair_data.type_mapping = m_pair_type_mapping;

    return snapshot;
    }

/*! \param fname File name of the hoomd_xml file to read in
    \post Internal data arrays and members are filled out from which futre calls
    like getSnapshot() will use to intialize the ParticleData

    This function implements the main parser loop. It reads in XML nodes from the
    file one by one and passes them of to parsers registered in \c m_parser_map.
*/
void HOOMDInitializer::readFile(const string &fname)
    {
    // Create a Root Node and a child node
    XMLNode root_node;

    // Open the file and read the root element "hoomd_xml"
    m_exec_conf->msg->notice(2) << "Reading " << fname << "..." << endl;
    XMLResults results;
    root_node = XMLNode::parseFile(fname.c_str(),"hoomd_xml", &results);

    // handle errors
    if (results.error != eXMLErrorNone)
        {
        // create message
        if (results.error==eXMLErrorFirstTagNotFound)
            {
            m_exec_conf->msg->error() << endl << "Root node of " << fname << " is not <hoomd_xml>" << endl << endl;
            throw runtime_error("Error reading xml file");
            }

        ostringstream error_message;
        error_message << XMLNode::getError(results.error) << " in file "
        << fname << " at line " << results.nLine << " col "
        << results.nColumn;
        m_exec_conf->msg->error() << endl << error_message.str() << endl << endl;
        throw runtime_error("Error reading xml file");
        }

    if (root_node.isAttributeSet("version"))
        {
        m_xml_version = root_node.getAttribute("version");
        }
    else
        {
        m_exec_conf->msg->notice(2) << "No version specified in hoomd_xml root node: assuming 1.0" << endl;
        m_xml_version = string("1.0");
        }

    // right now, the version tag doesn't do anything: just warn if it is not a valid version
    vector<string> valid_versions;
    valid_versions.push_back("1.0");
    valid_versions.push_back("1.1");
    valid_versions.push_back("1.2");
    valid_versions.push_back("1.3");
    valid_versions.push_back("1.4");
    valid_versions.push_back("1.5");
    valid_versions.push_back("1.6");
    valid_versions.push_back("1.7");
    valid_versions.push_back("1.8");
    bool valid = false;
    vector<string>::iterator i;
    for (i = valid_versions.begin(); i != valid_versions.end(); ++i)
        {
        if (m_xml_version == *i)
            {
            valid = true;
            break;
            }
        }
    if (!valid)
        m_exec_conf->msg->warning() << endl
             << "hoomd_xml file with version not in the range 1.0-1.7  specified,"
             << " I don't know how to read this. Continuing anyways." << endl << endl;

    // the file was parsed successfully by the XML reader. Extract the information now
    // start by checking the number of configurations in the file
    int num_configurations = root_node.nChildNode("configuration");
    if (num_configurations == 0)
        {
        m_exec_conf->msg->error() << endl << "No <configuration> specified in the XML file" << endl << endl;
        throw runtime_error("Error reading xml file");
        }
    if (num_configurations > 1)
        {
        m_exec_conf->msg->error() << endl << "Sorry, the input XML file must have only one configuration" << endl << endl;
        throw runtime_error("Error reading xml file");
        }

    // extract the only configuration node
    XMLNode configuration_node = root_node.getChildNode("configuration");
    // extract the time step
    if (configuration_node.isAttributeSet("time_step"))
        {
        m_timestep = atoi(configuration_node.getAttribute("time_step"));
        }

    // extract the number of dimensions, or default to 3
    if (configuration_node.isAttributeSet("dimensions"))
        {
        m_num_dimensions = atoi(configuration_node.getAttribute("dimensions"));
        }
    else
        m_num_dimensions = 3;

    // loop through all child nodes of the configuration
    for (int cur_node=0; cur_node < configuration_node.nChildNode(); cur_node++)
        {
        // extract the name and call the appropriate node parser, if it exists
        XMLNode node = configuration_node.getChildNode(cur_node);
        string name = node.getName();
        transform(name.begin(), name.end(), name.begin(), ::tolower);

        std::map< std::string, std::function< void (const XMLNode&) > >::iterator parser;
        parser = m_parser_map.find(name);
        if (parser != m_parser_map.end())
            parser->second(node);
        else
            m_exec_conf->msg->notice(2) << "Parser for node <" << name << "> not defined, ignoring" << endl;
        }

    // check for required items in the file
    if (!m_box_read)
        {
        m_exec_conf->msg->error() << endl
             << "A <box> node is required to define the dimensions of the simulation box"
             << endl << endl;
        throw runtime_error("Error extracting data from hoomd_xml file");
        }
    if (m_pos_array.size() == 0)
        {
        m_exec_conf->msg->error() << endl << "No particles defined in <position> node" << endl << endl;
        throw runtime_error("Error extracting data from hoomd_xml file");
        }
    if (m_type_array.size() == 0)
        {
        m_exec_conf->msg->error() << endl << "No particles defined in <type> node" << endl << endl;
        throw runtime_error("Error extracting data from hoomd_xml file");
        }

    // check for potential user errors
    if (m_vel_array.size() != 0 && m_vel_array.size() != m_pos_array.size())
        {
        m_exec_conf->msg->error() << endl << m_vel_array.size() << " velocities != " << m_pos_array.size()
             << " positions" << endl << endl;
        throw runtime_error("Error extracting data from hoomd_xml file");
        }
    if (m_mass_array.size() != 0 && m_mass_array.size() != m_pos_array.size())
        {
        m_exec_conf->msg->error() << endl << m_mass_array.size() << " masses != " << m_pos_array.size()
             << " positions" << endl << endl;
        throw runtime_error("Error extracting data from hoomd_xml file");
        }
    if (m_diameter_array.size() != 0 && m_diameter_array.size() != m_pos_array.size())
        {
        m_exec_conf->msg->error() << endl << m_diameter_array.size() << " diameters != " << m_pos_array.size()
             << " positions" << endl << endl;
        throw runtime_error("Error extracting data from hoomd_xml file");
        }
    if (m_image_array.size() != 0 && m_image_array.size() != m_pos_array.size())
        {
        m_exec_conf->msg->error() << endl << m_image_array.size() << " images != " << m_pos_array.size()
             << " positions" << endl << endl;
        throw runtime_error("Error extracting data from hoomd_xml file");
        }
    if (m_type_array.size() != m_pos_array.size())
        {
        m_exec_conf->msg->error() << endl << m_type_array.size() << " type values != " << m_pos_array.size()
             << " positions" << endl << endl;
        throw runtime_error("Error extracting data from hoomd_xml file");
        }
    if (m_charge_array.size() != 0 && m_charge_array.size() != m_pos_array.size())
        {
        m_exec_conf->msg->error() << endl << m_charge_array.size() << " charge values != " << m_pos_array.size()
             << " positions" << endl << endl;
        throw runtime_error("Error extracting data from hoomd_xml file");
        }
    if (m_body_array.size() != 0 && m_body_array.size() != m_pos_array.size())
        {
        m_exec_conf->msg->error() << endl << m_body_array.size() << " body values != " << m_pos_array.size()
             << " positions" << endl << endl;
        throw runtime_error("Error extracting data from hoomd_xml file");
        }
    if (m_orientation.size() != 0 && m_orientation.size() != m_pos_array.size())
        {
        m_exec_conf->msg->error() << endl << m_orientation.size() << " orientation values != " << m_pos_array.size()
             << " positions" << endl << endl;
        throw runtime_error("Error extracting data from hoomd_xml file");
        }
    if (m_moment_inertia.size() != 0 && m_moment_inertia.size() != m_pos_array.size())
        {
        m_exec_conf->msg->error() << endl << m_moment_inertia.size() << " moment_inertia values != " << m_pos_array.size()
             << " positions" << endl << endl;
        throw runtime_error("Error extracting data from hoomd_xml file");
        }
    if (m_angmom.size() != 0 && m_angmom.size() != m_pos_array.size())
        {
        m_exec_conf->msg->error() << endl << m_angmom.size() << " angmom values != " << m_pos_array.size()
             << " positions" << endl << endl;
        throw runtime_error("Error extracting data from hoomd_xml file");
        }


    // notify the user of what we have accomplished
    m_exec_conf->msg->notice(2) << "--- hoomd_xml file read summary" << endl;
    m_exec_conf->msg->notice(2) << m_pos_array.size() << " positions at timestep " << m_timestep << endl;
    if (m_image_array.size() > 0)
        m_exec_conf->msg->notice(2) << m_image_array.size() << " images" << endl;
    if (m_vel_array.size() > 0)
        m_exec_conf->msg->notice(2) << m_vel_array.size() << " velocities" << endl;
    if (m_mass_array.size() > 0)
        m_exec_conf->msg->notice(2) << m_mass_array.size() << " masses" << endl;
    if (m_diameter_array.size() > 0)
        m_exec_conf->msg->notice(2) << m_diameter_array.size() << " diameters" << endl;
    m_exec_conf->msg->notice(2) << m_type_mapping.size() <<  " particle types" << endl;
    if (m_body_array.size() > 0)
        m_exec_conf->msg->notice(2) << m_body_array.size() << " particle body values" << endl;
    if (m_bonds.size() > 0)
        m_exec_conf->msg->notice(2) << m_bonds.size() << " bonds" << endl;
    if (m_angles.size() > 0)
        m_exec_conf->msg->notice(2) << m_angles.size() << " angles" << endl;
    if (m_dihedrals.size() > 0)
        m_exec_conf->msg->notice(2) << m_dihedrals.size() << " dihedrals" << endl;
    if (m_impropers.size() > 0)
        m_exec_conf->msg->notice(2) << m_impropers.size() << " impropers" << endl;
    if (m_constraints.size() > 0)
        m_exec_conf->msg->notice(2) << m_constraints.size() << " constraints" << endl;
    if (m_pairs.size() > 0)
        m_exec_conf->msg->notice(2) << m_pairs.size() << " special pairs" << endl;
    if (m_charge_array.size() > 0)
        m_exec_conf->msg->notice(2) << m_charge_array.size() << " charges" << endl;
    if (m_orientation.size() > 0)
        m_exec_conf->msg->notice(2) << m_orientation.size() << " orientations" << endl;
    if (m_moment_inertia.size() > 0)
        m_exec_conf->msg->notice(2) << m_moment_inertia.size() << " moments of inertia" << endl;
    if (m_angmom.size() > 0)
        m_exec_conf->msg->notice(2) << m_angmom.size() << " angular moments" << endl;
    }

/*! \param node XMLNode passed from the top level parser in readFile
    This function extracts all of the information in the attributes of the \b box node
*/
void HOOMDInitializer::parseBoxNode(const XMLNode &node)
    {
    // first, verify that this is the box node
    string name = node.getName();
    transform(name.begin(), name.end(), name.begin(), ::tolower);
    assert(name == string("box"));

    // temporary values for extracting attributes as Scalars
    Scalar Lx,Ly,Lz;
    Scalar xy(0.0), xz(0.0), yz(0.0);
    istringstream temp;

    // use string streams to extract Lx, Ly, Lz
    // throw exceptions if these attributes are not set
    if (!node.isAttributeSet("lx"))
        {
        m_exec_conf->msg->error() << endl << "lx not set in <box> node" << endl << endl;
        throw runtime_error("Error extracting data from hoomd_xml file");
        }
    temp.str(node.getAttribute("lx"));
    temp >> Lx;
    temp.clear();

    if (!node.isAttributeSet("ly"))
        {
        m_exec_conf->msg->error() << endl << "ly not set in <box> node" << endl << endl;
        throw runtime_error("Error extracting data from hoomd_xml file");
        }
    temp.str(node.getAttribute("ly"));
    temp >> Ly;
    temp.clear();

    if (!node.isAttributeSet("lz"))
        {
        m_exec_conf->msg->error() << endl << "lz not set in <box> node" << endl << endl;
        throw runtime_error("Error extracting data from hoomd_xml file");
        }
    temp.str(node.getAttribute("lz"));
    temp >> Lz;
    temp.clear();

    // If no tilt factors are provided, they default to zero
    if (node.isAttributeSet("xy"))
        {
        temp.str(node.getAttribute("xy"));
        temp >> xy;
        temp.clear();
        }

    if (node.isAttributeSet("xz"))
        {
        temp.str(node.getAttribute("xz"));
        temp >> xz;
        temp.clear();
        }

    if (node.isAttributeSet("yz"))
        {
        temp.str(node.getAttribute("yz"));
        temp >> yz;
        temp.clear();
        }

    // initialize the BoxDim and set the flag telling that we read the <box> node
    m_box = BoxDim(Lx,Ly,Lz);
    m_box.setTiltFactors(xy,xz,yz);
    m_box_read = true;
    }

/*! \param node XMLNode passed from the top level parser in readFile
    This function extracts all of the data in a \b position node and fills out m_pos_array. The number
    of particles in the array is determined dynamically.
*/
void HOOMDInitializer::parsePositionNode(const XMLNode &node)
    {
    // check that this is actually a position node
    string name = node.getName();
    transform(name.begin(), name.end(), name.begin(), ::tolower);
    assert(name == string("position"));

    // extract the data from the node
    string all_text;
    for (int i = 0; i < node.nText(); i++)
        all_text += string(node.getText(i)) + string("\n");

    istringstream parser;
    parser.str(all_text);
    while (parser.good())
        {
        Scalar x,y,z;
        parser >> x >> y >> z;
        if (parser.good())
            m_pos_array.push_back(vec(x,y,z));
        }
    }

/*! \param node XMLNode passed from the top level parser in readFile
    This function extracts all of the data in a \b image node and fills out m_pos_array. The number
    of particles in the array is determined dynamically.
*/
void HOOMDInitializer::parseImageNode(const XMLNode& node)
    {
    string name = node.getName();
    transform(name.begin(), name.end(), name.begin(), ::tolower);
    assert(name == string("image"));

    // extract the data from the node
    string all_text;
    for (int i = 0; i < node.nText(); i++)
        all_text += string(node.getText(i)) + string("\n");

    istringstream parser;
    parser.str(all_text);
    while (parser.good())
        {
        int x,y,z;
        parser >> x >> y >> z;
        if (parser.good())
            m_image_array.push_back(vec_int(x,y,z));
        }
    }

/*! \param node XMLNode passed from the top level parser in readFile
    This function extracts all of the data in a \b velocity node and fills out m_vel_array. The number
    of particles in the array is determined dynamically.
*/
void HOOMDInitializer::parseVelocityNode(const XMLNode &node)
    {
    // check that this is actually a velocity node
    string name = node.getName();
    transform(name.begin(), name.end(), name.begin(), ::tolower);
    assert(name == string("velocity"));

    // extract the data from the node
    string all_text;
    for (int i = 0; i < node.nText(); i++)
        all_text += string(node.getText(i)) + string("\n");

    istringstream parser;
    parser.str(all_text);
    while (parser.good())
        {
        Scalar x,y,z;
        parser >> x >> y >> z;
        if (parser.good())
            m_vel_array.push_back(vec(x,y,z));
        }
    }

/*! \param node XMLNode passed from the top level parser in readFile
    This function extracts all of the data in a \b mass node and fills out m_mass_array. The number
    of particles in the array is determined dynamically.
*/
void HOOMDInitializer::parseMassNode(const XMLNode &node)
    {
    // check that this is actually a velocity node
    string name = node.getName();
    transform(name.begin(), name.end(), name.begin(), ::tolower);
    assert(name == string("mass"));

    // extract the data from the node
    string all_text;
    for (int i = 0; i < node.nText(); i++)
        all_text += string(node.getText(i)) + string("\n");

    istringstream parser;
    parser.str(all_text);
    while (parser.good())
        {
        Scalar mass;
        parser >> mass;
        if (parser.good())
            m_mass_array.push_back(mass);
        }
    }

/*! \param node XMLNode passed from the top level parser in readFile
    This function extracts all of the data in a \b diameter node and fills out m_diameter_array. The number
    of particles in the array is determined dynamically.
*/
void HOOMDInitializer::parseDiameterNode(const XMLNode &node)
    {
    // check that this is actually a velocity node
    string name = node.getName();
    transform(name.begin(), name.end(), name.begin(), ::tolower);
    assert(name == string("diameter"));

    // extract the data from the node
    string all_text;
    for (int i = 0; i < node.nText(); i++)
        all_text += string(node.getText(i)) + string("\n");

    istringstream parser;
    parser.str(all_text);
    while (parser.good())
        {
        Scalar diameter;
        parser >> diameter;
        if (parser.good())
            m_diameter_array.push_back(diameter);
        }
    }

/*! \param node XMLNode passed from the top level parser in readFile
    This function extracts all of the data in a \b type node and fills out m_type_array. The number
    of particles in the array is determined dynamically.
*/
void HOOMDInitializer::parseTypeNode(const XMLNode &node)
    {
    // check that this is actually a type node
    string name = node.getName();
    transform(name.begin(), name.end(), name.begin(), ::tolower);
    assert(name == string("type"));

    // extract the data from the node
    string all_text;
    for (int i = 0; i < node.nText(); i++)
        all_text += string(node.getText(i)) + string("\n");

    istringstream parser;
    parser.str(all_text);
    while (parser.good())
        {
        // dynamically determine the particle types
        string type;
        parser >> type;
        if (parser.good())
            m_type_array.push_back(getTypeId(type));
        }
    }

/*! \param node XMLNode passed from the top level parser in readFile
    This function extracts all of the data in a \b body node and fills out m_body_array. The number
    of particles in the array is determined dynamically.
*/
void HOOMDInitializer::parseBodyNode(const XMLNode &node)
    {
    // check that this is actually a type node
    string name = node.getName();
    transform(name.begin(), name.end(), name.begin(), ::tolower);
    assert(name == string("body"));

    // extract the data from the node
    string all_text;
    for (int i = 0; i < node.nText(); i++)
        all_text += string(node.getText(i)) + string("\n");

    istringstream parser;
    parser.str(all_text);
    while (parser.good())
        {
        // handle -1 as NO_BODY
        int body;
        parser >> body;

        if (parser.good())
            {
            if (body == -1)
                m_body_array.push_back(NO_BODY);
            else
                m_body_array.push_back(body);
            }
        }
    }

/*! \param node XMLNode passed from the top level parser in readFile
    This function extracts all of the data in a \b bond node and fills out m_bonds. The number
    of bonds in the array is determined dynamically.
*/
void HOOMDInitializer::parseBondNode(const XMLNode &node)
    {
    // check that this is actually a bond node
    string name = node.getName();
    transform(name.begin(), name.end(), name.begin(), ::tolower);
    assert(name == string("bond"));

    // extract the data from the node
    string all_text;
    for (int i = 0; i < node.nText(); i++)
        all_text += string(node.getText(i)) + string("\n");

    istringstream parser;
    parser.str(all_text);
    while (parser.good())
        {
        string type_name;
        unsigned int a, b;
        parser >> type_name >> a >> b;
        if (parser.good())
            {
            BondData::members_t bond;
            bond.tag[0] = a; bond.tag[1] = b;
            m_bonds.push_back(bond);
            m_bond_types.push_back(getBondTypeId(type_name));
            }
        }
    }

void HOOMDInitializer::parseAngleNode(const XMLNode &node)
    {
    // check that this is actually a angle node
    string name = node.getName();
    transform(name.begin(), name.end(), name.begin(), ::tolower);
    assert(name == string("angle"));

    // extract the data from the node
    string all_text;
    for (int i = 0; i < node.nText(); i++)
        all_text += string(node.getText(i)) + string("\n");

    istringstream parser;
    parser.str(all_text);
    while (parser.good())
        {
        string type_name;
        unsigned int a, b, c;
        parser >> type_name >> a >> b >> c;
        if (parser.good())
            {
            AngleData::members_t angle;
            angle.tag[0] = a; angle.tag[1] = b; angle.tag[2] = c;
            m_angles.push_back(angle);
            m_angle_types.push_back(getAngleTypeId(type_name));
            }
        }
    }

/*! \param node XMLNode passed from the top level parser in readFile
    This function extracts all of the data in a \b dihedral node and fills out m_dihedrals. The number
    of dihedrals in the array is determined dynamically.
*/
void HOOMDInitializer::parseDihedralNode(const XMLNode &node)
    {
    // check that this is actually a dihedral node
    string name = node.getName();
    transform(name.begin(), name.end(), name.begin(), ::tolower);
    assert(name == string("dihedral"));

    // extract the data from the node
    string all_text;
    for (int i = 0; i < node.nText(); i++)
        all_text += string(node.getText(i)) + string("\n");

    istringstream parser;
    parser.str(all_text);
    while (parser.good())
        {
        string type_name;
        unsigned int a, b, c, d;
        parser >> type_name >> a >> b >> c >> d;
        if (parser.good())
            {
            DihedralData::members_t dihedral;
            dihedral.tag[0] = a; dihedral.tag[1] = b; dihedral.tag[2] = c; dihedral.tag[3] = d;
            m_dihedrals.push_back(dihedral);
            m_dihedral_types.push_back(getDihedralTypeId(type_name));
            }
        }
    }

/*! \param node XMLNode passed from the top level parser in readFile
    This function extracts all of the data in a \b dihedral node and fills out m_dihedrals. The number
    of dihedrals in the array is determined dynamically.
*/
void HOOMDInitializer::parseImproperNode(const XMLNode &node)
    {
    // check that this is actually a improper node
    string name = node.getName();
    transform(name.begin(), name.end(), name.begin(), ::tolower);
    assert(name == string("improper"));

    // extract the data from the node
    string all_text;
    for (int i = 0; i < node.nText(); i++)
        all_text += string(node.getText(i)) + string("\n");

    istringstream parser;
    parser.str(all_text);
    while (parser.good())
        {
        string type_name;
        unsigned int a, b, c, d;
        parser >> type_name >> a >> b >> c >> d;
        if (parser.good())
            {
            ImproperData::members_t improper;
            improper.tag[0] = a; improper.tag[1] = b; improper.tag[2] = c; improper.tag[3] = d;
            m_impropers.push_back(improper);
            m_improper_types.push_back(getImproperTypeId(type_name));
            }
        }
    }

/*! \param node XMLNode passed from the top level parser in readFile
    This function extracts all of the data in a \b dihedral node and fills out m_dihedrals. The number
    of dihedrals in the array is determined dynamically.
*/
void HOOMDInitializer::parsePairNode(const XMLNode &node)
    {
    // check that this is actually a pair node
    string name = node.getName();
    transform(name.begin(), name.end(), name.begin(), ::tolower);
    assert(name == string("pair"));

    // extract the data from the node
    string all_text;
    for (int i = 0; i < node.nText(); i++)
        all_text += string(node.getText(i)) + string("\n");

    istringstream parser;
    parser.str(all_text);
    while (parser.good())
        {
        string type_name;
        unsigned int a, b;
        parser >> type_name >> a >> b;
        if (parser.good())
            {
            PairData::members_t pair;
            pair.tag[0] = a; pair.tag[1] = b;
            m_pairs.push_back(pair);
            m_pair_types.push_back(getPairTypeId(type_name));
            }
        }
    }


/*! \param node XMLNode passed from the top level parser in readFile
    This function extracts all of the data in a \b constraint node and fills out m_constraints. The number
    of constraints in the array is determined dynamically.
*/
void HOOMDInitializer::parseConstraintsNode(const XMLNode &node)
    {
    // check that this is actually a constraint node
    string name = node.getName();
    transform(name.begin(), name.end(), name.begin(), ::tolower);
    assert(name == string("constraint"));

    // extract the data from the node
    string all_text;
    for (int i = 0; i < node.nText(); i++)
        all_text += string(node.getText(i)) + string("\n");

    istringstream parser;
    parser.str(all_text);
    while (parser.good())
        {
        unsigned int a, b;
        Scalar d;
        parser >> a >> b >> d;
        if (parser.good())
            {
            ConstraintData::members_t constraint;
            constraint.tag[0] = a; constraint.tag[1] = b;
            m_constraints.push_back(constraint);
            m_constraint_distances.push_back(d);
            }
        }
    }


/*! \param node XMLNode passed from the top level parser in readFile
    This function extracts all of the data in a \b charge node and fills out m_charge_array. The number
    of particles in the array is determined dynamically.
*/
void HOOMDInitializer::parseChargeNode(const XMLNode &node)
    {
    // check that this is actually a charge node
    string name = node.getName();
    transform(name.begin(), name.end(), name.begin(), ::tolower);
    assert(name == string("charge"));

    // extract the data from the node
    string all_text;
    for (int i = 0; i < node.nText(); i++)
        all_text += string(node.getText(i)) + string("\n");

    istringstream parser;
    parser.str(all_text);
    while (parser.good())
        {
        Scalar charge;
        parser >> charge;
        if (parser.good())
            m_charge_array.push_back(charge);
        }
    }

/*! \param node XMLNode passed from the top level parser in readFile
    This function extracts all of the data in a \b orientation node and fills out m_orientation. The number
    of particles in the array is determined dynamically.
*/
void HOOMDInitializer::parseOrientationNode(const XMLNode &node)
    {
    // check that this is actually a charge node
    string name = node.getName();
    transform(name.begin(), name.end(), name.begin(), ::tolower);
    assert(name == string("orientation"));

    // extract the data from the node
    string all_text;
    for (int i = 0; i < node.nText(); i++)
        all_text += string(node.getText(i)) + string("\n");

    istringstream parser;
    parser.str(all_text);
    while (parser.good())
        {
        Scalar ox, oy, oz, ow;
        parser >> ox >> oy >> oz >> ow;
        if (parser.good())
            m_orientation.push_back(make_scalar4(ox, oy, oz, ow));
        }
    }

/*! \param node XMLNode passed from the top level parser in readFile
    This function extracts all of the data in a \b angmom node and fills out m_angmom. The number
    of particles in the array is determined dynamically.
*/
void HOOMDInitializer::parseAngularMomentumNode(const XMLNode &node)
    {
    // check that this is actually a charge node
    string name = node.getName();
    transform(name.begin(), name.end(), name.begin(), ::tolower);
    assert(name == string("angmom"));

    // extract the data from the node
    string all_text;
    for (int i = 0; i < node.nText(); i++)
        all_text += string(node.getText(i)) + string("\n");

    istringstream parser;
    parser.str(all_text);
    while (parser.good())
        {
        Scalar mx, my, mz, mw;
        parser >> mx >> my >> mz >> mw;
        if (parser.good())
            m_angmom.push_back(make_scalar4(mx, my, mz, mw));
        }
    }


/*! \param node XMLNode passed from the top level parser in readFile
    This function extracts all of the data in a \b moment_inertia node and fills out m_moment_inertia. The number
    of particles in the array is determined dynamically.
*/
void HOOMDInitializer::parseMomentInertiaNode(const XMLNode &node)
    {
    // check that this is actually a charge node
    string name = node.getName();
    transform(name.begin(), name.end(), name.begin(), ::tolower);
    assert(name == string("moment_inertia"));

    // extract the data from the node
    string all_text;
    for (int i = 0; i < node.nText(); i++)
        all_text += string(node.getText(i)) + string("\n");

    istringstream parser;
    parser.str(all_text);
    bool read_offdiagonal = (m_xml_version == "1.4" || m_xml_version == "1.5");

    if (read_offdiagonal)
        {
        m_exec_conf->msg->warning() << "Ignoring off-diagonal moments of inertia in this XML file version < 1.6"
            << std::endl;
        }

    while (parser.good())
        {
        Scalar3 I;
        Scalar tmp;
        parser >> I.x;
        if (read_offdiagonal)
            {
            parser >> tmp;
            parser >> tmp;
            }
        parser >> I.y;
        if (read_offdiagonal) parser >> tmp;
        parser >> I.z;

        if (parser.good())
            m_moment_inertia.push_back(I);
        }
    }

/*! \param name Name to get type id of
    If \a name has already been added, this returns the type index of that name.
    If \a name has not yet been added, it is added to the list and the new id is returned.
*/
unsigned int HOOMDInitializer::getTypeId(const std::string& name)
    {
    // search for the type mapping
    for (unsigned int i = 0; i < m_type_mapping.size(); i++)
        {
        if (m_type_mapping[i] == name)
            return i;
        }
    // add a new one if it is not found
    m_type_mapping.push_back(name);
    return (unsigned int)m_type_mapping.size()-1;
    }

/*! \param name Name to get type id of
    If \a name has already been added, this returns the type index of that name.
    If \a name has not yet been added, it is added to the list and the new id is returned.
*/
unsigned int HOOMDInitializer::getBondTypeId(const std::string& name)
    {
    // search for the type mapping
    for (unsigned int i = 0; i < m_bond_type_mapping.size(); i++)
        {
        if (m_bond_type_mapping[i] == name)
            return i;
        }
    // add a new one if it is not found
    m_bond_type_mapping.push_back(name);
    return (unsigned int)m_bond_type_mapping.size()-1;
    }

/*! \param name Name to get type id of
    If \a name has already been added, this returns the type index of that name.
    If \a name has not yet been added, it is added to the list and the new id is returned.
*/
unsigned int HOOMDInitializer::getAngleTypeId(const std::string& name)
    {
    // search for the type mapping
    for (unsigned int i = 0; i < m_angle_type_mapping.size(); i++)
        {
        if (m_angle_type_mapping[i] == name)
            return i;
        }
    // add a new one if it is not found
    m_angle_type_mapping.push_back(name);
    return (unsigned int)m_angle_type_mapping.size()-1;
    }

/*! \param name Name to get type id of
    If \a name has already been added, this returns the type index of that name.
    If \a name has not yet been added, it is added to the list and the new id is returned.
*/
unsigned int HOOMDInitializer::getDihedralTypeId(const std::string& name)
    {
    // search for the type mapping
    for (unsigned int i = 0; i < m_dihedral_type_mapping.size(); i++)
        {
        if (m_dihedral_type_mapping[i] == name)
            return i;
        }
    // add a new one if it is not found
    m_dihedral_type_mapping.push_back(name);
    return (unsigned int)m_dihedral_type_mapping.size()-1;
    }


/*! \param name Name to get type id of
    If \a name has already been added, this returns the type index of that name.
    If \a name has not yet been added, it is added to the list and the new id is returned.
*/
unsigned int HOOMDInitializer::getImproperTypeId(const std::string& name)
    {
    // search for the type mapping
    for (unsigned int i = 0; i < m_improper_type_mapping.size(); i++)
        {
        if (m_improper_type_mapping[i] == name)
            return i;
        }
    // add a new one if it is not found
    m_improper_type_mapping.push_back(name);
    return (unsigned int)m_improper_type_mapping.size()-1;
    }

<<<<<<< HEAD
=======
/*! \param name Name to get type id of
    If \a name has already been added, this returns the type index of that name.
    If \a name has not yet been added, it is added to the list and the new id is returned.
*/
unsigned int HOOMDInitializer::getPairTypeId(const std::string& name)
    {
    // search for the type mapping
    for (unsigned int i = 0; i < m_pair_type_mapping.size(); i++)
        {
        if (m_pair_type_mapping[i] == name)
            return i;
        }
    // add a new one if it is not found
    m_pair_type_mapping.push_back(name);
    return (unsigned int)m_pair_type_mapping.size()-1;
    }


>>>>>>> c62a2fcb
void export_HOOMDInitializer(py::module& m)
    {
    py::class_< HOOMDInitializer >(m,"HOOMDInitializer")
    .def(py::init<std::shared_ptr<const ExecutionConfiguration>, const string&>())
    .def(py::init<std::shared_ptr<const ExecutionConfiguration>, const string&, bool>())
    .def("getTimeStep", &HOOMDInitializer::getTimeStep)
    .def("setTimeStep", &HOOMDInitializer::setTimeStep)
    .def("getSnapshot", &HOOMDInitializer::getSnapshot)
    ;
    }<|MERGE_RESOLUTION|>--- conflicted
+++ resolved
@@ -50,10 +50,7 @@
     m_parser_map["angle"] = std::bind(&HOOMDInitializer::parseAngleNode, this, std::placeholders::_1);
     m_parser_map["dihedral"] = std::bind(&HOOMDInitializer::parseDihedralNode, this, std::placeholders::_1);
     m_parser_map["improper"] = std::bind(&HOOMDInitializer::parseImproperNode, this, std::placeholders::_1);
-<<<<<<< HEAD
-=======
     m_parser_map["pair"] = std::bind(&HOOMDInitializer::parsePairNode, this, std::placeholders::_1);
->>>>>>> c62a2fcb
     m_parser_map["constraint"] = std::bind(&HOOMDInitializer::parseConstraintsNode, this, std::placeholders::_1);
     m_parser_map["charge"] = std::bind(&HOOMDInitializer::parseChargeNode, this, std::placeholders::_1);
     m_parser_map["orientation"] = std::bind(&HOOMDInitializer::parseOrientationNode, this, std::placeholders::_1);
@@ -1222,8 +1219,6 @@
     return (unsigned int)m_improper_type_mapping.size()-1;
     }
 
-<<<<<<< HEAD
-=======
 /*! \param name Name to get type id of
     If \a name has already been added, this returns the type index of that name.
     If \a name has not yet been added, it is added to the list and the new id is returned.
@@ -1242,7 +1237,6 @@
     }
 
 
->>>>>>> c62a2fcb
 void export_HOOMDInitializer(py::module& m)
     {
     py::class_< HOOMDInitializer >(m,"HOOMDInitializer")
