# Copyright (c) 2009-2017 The Regents of the University of Michigan
# This file is part of the HOOMD-blue project, released under the BSD 3-Clause License.

# Maintainer: joaander

R""" Set global options.

Options may be set on the command line or from a job script using :py:func:`hoomd.context.initialize()`.
The option.set_* commands override any settings made previously.

"""

from optparse import OptionParser;

from hoomd import _hoomd
import hoomd;
import sys;
import shlex;
import os;

## \internal
# \brief Storage for all option values
#
# options stores values in a similar way to the output of optparse for compatibility with existing
# code.
class options:
    def __init__(self):
        self.mode = None;
        self.gpu = None;
        self.gpu_error_checking = None;
        self.min_cpu = None;
        self.ignore_display = None;
        self.user = [];
        self.notice_level = 2;
        self.msg_file = None;
        self.shared_msg_file = None;
        self.nrank = None;
        self.nx = None;
        self.ny = None;
        self.nz = None;
        self.linear = None;
        self.onelevel = None;
        self.autotuner_enable = True;
        self.autotuner_period = 100000;
<<<<<<< HEAD
        self.single_mpi = False;
=======
        self.nthreads = None;
>>>>>>> 548a8277

    def __repr__(self):
        tmp = dict(mode=self.mode,
                   gpu=self.gpu,
                   gpu_error_checking=self.gpu_error_checking,
                   min_cpu=self.min_cpu,
                   ignore_display=self.ignore_display,
                   user=self.user,
                   notice_level=self.notice_level,
                   msg_file=self.msg_file,
                   shared_msg_file=self.shared_msg_file,
                   nrank=self.nrank,
                   nx=self.nx,
                   ny=self.ny,
                   nz=self.nz,
                   linear=self.linear,
                   onelevel=self.onelevel,
<<<<<<< HEAD
                   single_mpi=self.single_mpi)
=======
                   nthreads=self.nthreads)
>>>>>>> 548a8277
        return str(tmp);

## Parses command line options
#
# \internal
# Parses all hoomd_script command line options into the module variable cmd_options
def _parse_command_line(arg_string=None):
    parser = OptionParser();
    parser.add_option("--mode", dest="mode", help="Execution mode (cpu or gpu)", default='auto');
    parser.add_option("--gpu", dest="gpu", help="GPU on which to execute");
    parser.add_option("--gpu_error_checking", dest="gpu_error_checking", action="store_true", default=False, help="Enable error checking on the GPU");
    parser.add_option("--minimize-cpu-usage", dest="min_cpu", action="store_true", default=False, help="Enable to keep the CPU usage of HOOMD to a bare minimum (will degrade overall performance somewhat)");
    parser.add_option("--ignore-display-gpu", dest="ignore_display", action="store_true", default=False, help="Attempt to avoid running on the display GPU");
    parser.add_option("--notice-level", dest="notice_level", help="Minimum level of notice messages to print");
    parser.add_option("--msg-file", dest="msg_file", help="Name of file to write messages to");
    parser.add_option("--shared-msg-file", dest="shared_msg_file", help="(MPI only) Name of shared file to write message to (append partition #)");
    parser.add_option("--nrank", dest="nrank", help="(MPI) Number of ranks to include in a partition");
    parser.add_option("--nx", dest="nx", help="(MPI) Number of domains along the x-direction");
    parser.add_option("--ny", dest="ny", help="(MPI) Number of domains along the y-direction");
    parser.add_option("--nz", dest="nz", help="(MPI) Number of domains along the z-direction");
    parser.add_option("--linear", dest="linear", action="store_true", default=False, help="(MPI only) Force a slab (1D) decomposition along the z-direction");
    parser.add_option("--onelevel", dest="onelevel", action="store_true", default=False, help="(MPI only) Disable two-level (node-local) decomposition");
    parser.add_option("--single-mpi", dest="single_mpi", action="store_true", help="Allow single-threaded HOOMD builds in MPI jobs");
    parser.add_option("--user", dest="user", help="User options");
    parser.add_option("--nthreads", dest="nthreads", help="Number of TBB threads");

    input_args = None;
    if arg_string is not None:
        input_args = shlex.split(arg_string);

    (cmd_options, args) = parser.parse_args(args=input_args);

    # chedk for valid mode setting
    if cmd_options.mode is not None:
        if not (cmd_options.mode == "cpu" or cmd_options.mode == "gpu" or cmd_options.mode == "auto"):
            parser.error("--mode must be either cpu, gpu, or auto");

    # check for sane options
    if cmd_options.mode == "cpu" and (cmd_options.gpu is not None):
        parser.error("--mode=cpu cannot be specified along with --gpu")

    # set the mode to gpu if the gpu # was set
    if cmd_options.gpu is not None and cmd_options.mode == 'auto':
        cmd_options.mode = "gpu"

    # convert gpu to an integer
    if cmd_options.gpu is not None:
        try:
            cmd_options.gpu = int(cmd_options.gpu);
        except ValueError:
            parser.error('--gpu must be an integer')

    # convert notice_level to an integer
    if cmd_options.notice_level is not None:
        try:
            cmd_options.notice_level = int(cmd_options.notice_level);
        except ValueError:
            parser.error('--notice-level must be an integer')

    # Convert nx to an integer
    if cmd_options.nx is not None:
        if not _hoomd.is_MPI_available():
            hoomd.context.msg.error("The --nx option is only avaible in MPI builds.\n");
            raise RuntimeError('Error setting option');
        try:
            cmd_options.nx = int(cmd_options.nx);
        except ValueError:
            parser.error('--nx must be an integer')

    # Convert ny to an integer
    if cmd_options.ny is not None:
        if not _hoomd.is_MPI_available():
            hoomd.context.msg.error("The --ny option is only avaible in MPI builds.\n");
            raise RuntimeError('Error setting option');
        try:
            cmd_options.ny = int(cmd_options.ny);
        except ValueError:
            parser.error('--ny must be an integer')

    # Convert nz to an integer
    if cmd_options.nz is not None:
       if not _hoomd.is_MPI_available():
            hoomd.context.msg.error("The --nz option is only avaible in MPI builds.\n");
            raise RuntimeError('Error setting option');
       try:
            cmd_options.nz = int(cmd_options.nz);
       except ValueError:
            parser.error('--nz must be an integer')

    # Convert nthreads to an integer
    if cmd_options.nthreads is not None:
       if not _hoomd.is_TBB_available():
            hoomd.context.msg.error("The --nthreads option is only avaible in TBB-enabled builds.\n");
            raise RuntimeError('Error setting option');
       try:
            cmd_options.nthreads = int(cmd_options.nthreads);
       except ValueError:
            parser.error('--nthreads must be an integer')


    # copy command line options over to global options
    hoomd.context.options.mode = cmd_options.mode;
    hoomd.context.options.gpu = cmd_options.gpu;
    hoomd.context.options.gpu_error_checking = cmd_options.gpu_error_checking;
    hoomd.context.options.min_cpu = cmd_options.min_cpu;
    hoomd.context.options.ignore_display = cmd_options.ignore_display;

    hoomd.context.options.nx = cmd_options.nx;
    hoomd.context.options.ny = cmd_options.ny;
    hoomd.context.options.nz = cmd_options.nz;
    hoomd.context.options.linear = cmd_options.linear
    hoomd.context.options.onelevel = cmd_options.onelevel
<<<<<<< HEAD
    hoomd.context.options.single_mpi = cmd_options.single_mpi
=======
    hoomd.context.options.nthreads = cmd_options.nthreads
>>>>>>> 548a8277

    if cmd_options.notice_level is not None:
        hoomd.context.options.notice_level = cmd_options.notice_level;
        hoomd.context.msg.setNoticeLevel(hoomd.context.options.notice_level);

    if cmd_options.msg_file is not None:
        hoomd.context.options.msg_file = cmd_options.msg_file;
        hoomd.context.msg.openFile(hoomd.context.options.msg_file);

    if cmd_options.shared_msg_file is not None:
        if not _hoomd.is_MPI_available():
            hoomd.context.msg.error("Shared log files are only available in MPI builds.\n");
            raise RuntimeError('Error setting option');
        hoomd.context.options.shared_msg_file = cmd_options.shared_msg_file;
        hoomd.context.msg.setSharedFile(hoomd.context.options.shared_msg_file);

    if cmd_options.nrank is not None:
        if not _hoomd.is_MPI_available():
            hoomd.context.msg.error("The --nrank option is only avaible in MPI builds.\n");
            raise RuntimeError('Error setting option');
        # check validity
        nrank = int(cmd_options.nrank)
        if (_hoomd.ExecutionConfiguration.getNRanksGlobal() % nrank):
            hoomd.context.msg.error("Total number of ranks is not a multiple of --nrank\n");
            raise RuntimeError('Error checking option');
        hoomd.context.options.nrank = nrank

    if cmd_options.user is not None:
        hoomd.context.options.user = shlex.split(cmd_options.user);

def get_user():
    R""" Get user options.

    Return:
        List of user options passed in via --user="arg1 arg2 ..."
    """
    _verify_init();
    return hoomd.context.options.user;

def set_notice_level(notice_level):
    R""" Set the notice level.

    Args:
        notice_level (int). The maximum notice level to print.

    The notice level may be changed before or after initialization, and may be changed
    many times during a job script.

    Note:
        Overrides ``--notice-level`` on the command line.

    """
    _verify_init();

    try:
        notice_level = int(notice_level);
    except ValueError:
        hoomd.context.msg.error("notice-level must be an integer\n");
        raise RuntimeError('Error setting option');

    hoomd.context.msg.setNoticeLevel(notice_level);
    hoomd.context.options.notice_level = notice_level;

def set_msg_file(fname):
    R""" Set the message file.

    Args:
        fname (str): Specifies the name of the file to write. The file will be overwritten.
                     Set to None to direct messages back to stdout/stderr.

    The message file may be changed before or after initialization, and may be changed many times during a job script.
    Changing the message file will only affect messages sent after the change.

    Note:
        Overrides ``--msg-file`` on the command line.

    """
    _verify_init();

    if fname is not None:
        hoomd.context.msg.openFile(fname);
    else:
        hoomd.context.msg.openStd();

    hoomd.context.options.msg_file = fname;

def set_autotuner_params(enable=True, period=100000):
    R""" Set autotuner parameters.

    Args:
        enable (bool). Set to True to enable autotuning. Set to False to disable.
        period (int): Approximate period in time steps between retuning.

    TODO: reference autotuner page here.

    """
    _verify_init();

    hoomd.context.options.autotuner_period = period;
    hoomd.context.options.autotuner_enable = enable;

def set_num_threads(num_threads):
    R""" Set the number of CPU (TBB) threads HOOMD uses

    Args:
        num_threads (int): The number of threads

    Note:
        Overrides ``--nthreads`` on the command line.

    """

    if not _hoomd.is_TBB_available():
        msg.warning("HOOMD was compiled without thread support, ignoring request to set number of threads.\n");
    else:
        hoomd.context.exec_conf.setNumThreads(int(num_threads));


## \internal
# \brief Throw an error if the context is not initialized
def _verify_init():
    if hoomd.context.options is None:
        hoomd.context.msg.error("call context.initialize() before any other method in _hoomd.")
        raise RuntimeError("hoomd execution context is not available")<|MERGE_RESOLUTION|>--- conflicted
+++ resolved
@@ -42,11 +42,8 @@
         self.onelevel = None;
         self.autotuner_enable = True;
         self.autotuner_period = 100000;
-<<<<<<< HEAD
         self.single_mpi = False;
-=======
         self.nthreads = None;
->>>>>>> 548a8277
 
     def __repr__(self):
         tmp = dict(mode=self.mode,
@@ -64,11 +61,8 @@
                    nz=self.nz,
                    linear=self.linear,
                    onelevel=self.onelevel,
-<<<<<<< HEAD
-                   single_mpi=self.single_mpi)
-=======
+                   single_mpi=self.single_mpi,
                    nthreads=self.nthreads)
->>>>>>> 548a8277
         return str(tmp);
 
 ## Parses command line options
@@ -181,11 +175,8 @@
     hoomd.context.options.nz = cmd_options.nz;
     hoomd.context.options.linear = cmd_options.linear
     hoomd.context.options.onelevel = cmd_options.onelevel
-<<<<<<< HEAD
     hoomd.context.options.single_mpi = cmd_options.single_mpi
-=======
     hoomd.context.options.nthreads = cmd_options.nthreads
->>>>>>> 548a8277
 
     if cmd_options.notice_level is not None:
         hoomd.context.options.notice_level = cmd_options.notice_level;
