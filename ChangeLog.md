--- conflicted
+++ resolved
@@ -8,18 +8,15 @@
 
 *Bug fixes*
 
-<<<<<<< HEAD
 * (HPMC) Implicit depletants with spheres and faceted spheres now produces correct ensembles
 * (HPMC) Implicit depletants with ntrial > 0 now produces correct ensembles
 * (HPMC) NPT ensemble in HPMC (`hpmc.update.boxmc`) now produces correct ensembles
+* Fix a bug where multiple nvt/npt integrators caused warnings from analyze.log.
 
 * Other changes *
 
 * Drop support for compute 2.0 GPU devices
 * Support cusolver with CUDA 8.0
-=======
-* Fix a bug where multiple nvt/npt integrators caused warnings from analyze.log.
->>>>>>> b37ac219
 
 ## v2.1.1
 
