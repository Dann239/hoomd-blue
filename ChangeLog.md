# HOOMD-blue Change Log

[TOC]

## v2.0.4

<<<<<<< HEAD
* Match logged quantitites between MPI and non-MPI runs on first time step
=======
Not yet released

* Fix a bug where the potential energy is misreported in MPI simulations with constrain.rigid()
* Fix a bug where the potential energy is misreported on the first step with constrain.rigid()
* charge.pppm() computed invalid forces
* Fix a bug where PPPM interactions on CPU where not computed correctly
>>>>>>> 45e57741

## v2.0.3

Released 2016/08/30

* hpmc.util.tune now works with particle types as documented
* Fix pressure computation with pair.dpd() on the GPU
* Fix a bug where dump.dcd corrupted files on job restart
* Fix a bug where HPMC walls did not work correctly with MPI
* Fix a bug where stdout/stderr did not appear in MPI execution
* HOOMD will now report an human readable error when users forget context.initialize()
* Fix syntax errors in frenkel ladd field

## v2.0.2

Released 2016/08/09

* Support CUDA Toolkit 8.0
* group.rigid()/nonrigid() did not work in MPI simulations
* Fix builds with ENABLE_DOXYGEN=on
* Always add -std=c++11 to the compiler command line arguments
* Fix rare infinite loops when using hpmc.integrate.faceted_sphere
* Fix hpmc.util.tune to work with more than one tunable
* Fix a bug where dump.gsd() would write invalid data in simulations with changing number of particles
* replicate() sometimes did not work when restarting a simulation

## v2.0.1

*Bug fixes*

* Fix acceptance criterion in mu-V-T simulations with implicit depletants (HPMC).
* References to disabled analyzers, computes, updaters, etc. are properly freed from the simulation context.
* Fix a bug where `init.read_gsd` ignored the `restart` argument.
* Report an error when HPMC kernels run out of memory.
* Fix ghost layer when using rigid constraints in MPI runs.
* Clarify definition of the dihedral angle.

## v2.0.0

HOOMD-blue v2.0 is released under a clean BSD 3-clause license.

*New packages*

* `dem` - simulate faceted shapes with dynamics
* `hpmc` - hard particle Monte Carlo of a variety of shape classes.

*Bug fixes*

* Angles, dihedrals, and impropers no longer initialize with one default type.
* Fixed a bug where integrate.brownian gave the same x,y, and z velocity components.
* Data proxies verify input types and vector lengths.
* dump.dcd no longer generates excessive metadata traffic on lustre file systems

*New features*

* Distance constraints `constrain.distance` - constrain pairs of particles to a fixed separation distance
* Rigid body constraints `constrain.rigid` - rigid bodies now have central particles, and support MPI and replication
* Multi-GPU electrostatics `charge.pppm` - the long range electrostatic forces are now supported in MPI runs
* `context.initialize()` can now be called multiple times - useful in jupyter notebooks
* Manage multiple simulations in a single job script with `SimulationContext` as a python context manager.
* `util.quiet_status() / util.unquiet_status()` allow users to control if line status messages are output.
* Support executing hoomd in Jupyter (ipython) notebooks. Notice, warning, and error messages now show up in the
  notebook output blocks.
* `analyze.log` can now register python callback functions as sources for logged quantities.
* The GSD file format (http://gsd.readthedocs.io) is fully implemented in hoomd
    * `dump.gsd` writes GSD trajectories and restart files (use `truncate=true` for restarts).
    * `init.read_gsd` reads GSD file and initializes the system, and can start the simulation
       from any frame in the GSD file.
    * `data.gsd_snapshot` reads a GSD file into a snapshot which can be modified before system
      initialization with `init.read_snapshot`.
    * The GSD file format is capable of storing all particle and topology data fields in hoomd,
      either static at frame 0, or varying over the course of the trajectory. The number of
      particles, types, bonds, etc. can also vary over the trajectory.
* `force.active` applies an active force (optionally with rotational diffusion) to a group of particles
* `update.constrain_ellipsoid` constrains particles to an ellipsoid
* `integrate.langevin` and `integrate.brownian` now apply rotational noise and damping to anisotropic particles
* Support dynamically updating groups. `group.force_update()` forces the group to rebuild according
  to the original selection criteria. For example, this can be used to periodically update a cuboid
  group to include particles only in the specified region.
* `pair.reaction_field` implements a pair force for a screened electrostatic interaction of a charge pair in a
  dielectric medium.
* `force.get_energy` allows querying the potential energy of a particle group for a specific force
* `init.create_lattice` initializes particles on a lattice.
    * `lattice.unitcell` provides a generic unit cell definition for `create_lattice`
    * Convenience functions for common lattices: sq, hex, sc, bcc, fcc.
* Dump and initialize commands for the GTAR file format (http://libgetar.readthedocs.io).
    * GTAR can store trajectory data in zip, tar, sqlite, or bare directories
    * The current version stores system properties, later versions will be able to capture log, metadata, and other
      output to reduce the number of files that a job script produces.
* `integrate.npt` can now apply a constant stress tensor to the simulation box.
* Faceted shapes can now be simulated through the `dem` component.

*Changes that require job script modifications*

* `context.initialize()` is now required before any other hoomd script command.
* `init.reset()` no longer exists. Use `context.initialize()` or activate a `SimulationContext`.
* Any scripts that relied on undocumented members of the `globals` module will fail. These variables have been moved to
  the `context` module and members of the currently active `SimulationContext`.
* bonds, angles, dihedrals, and impropers no longer use the `set_coeff` syntax. Use `bond_coeff.set`, `angle_coeff.set`,
  `dihedral_coeff.set`, and `improper_coeff.set` instead.
* `hoomd_script` no longer exists, python commands are now spread across `hoomd`, `hoomd.md`, and other sub packages.
* `integrate.\*_rigid()` no longer exists. Use a standard integrator on `group.rigid_center()`, and define rigid bodies
  using `constrain.rigid()`
* All neighbor lists must be explicitly created using `nlist.\*`, and each pair potential must be attached explicitly
  to a neighbor list. A default global neighbor list is no longer created.
* Moved cgcmm into its own package.
* Moved eam into the metal package.
* Integrators now take `kT` arguments for temperature instead of `T` to avoid confusion on the units of temperature.
* phase defaults to 0 for updaters and analyzers so that restartable jobs are more easily enabled by default.
* `dump.xml` (deprecated) requires a particle group, and can dump subsets of particles.

*Other changes*

* CMake minimum version is now 2.8
* Convert particle type names to `str` to allow unicode type name input
* `__version__` is now available in the top level package
* `boost::iostreams` is no longer a build dependency
* `boost::filesystem` is no longer a build dependency
* New concepts page explaining the different styles of neighbor lists
* Default neighbor list buffer radius is more clearly shown to be r_buff = 0.4
* Memory usage of `nlist.stencil` is significantly reduced
* A C++11 compliant compiler is now required to build HOOMD-blue

*Removed*

* Removed `integrate.bdnvt`: use `integrate.langevin`
* Removed `mtk=False` option from `integrate.nvt` - The MTK NVT integrator is now the only implementation.
* Removed `integrate.\*_rigid()`: rigid body functionality is now contained in the standard integration methods
* Removed the global neighbor list, and thin wrappers to the neighbor list in `nlist`.
* Removed PDB and MOL2 dump writers.
* Removed init.create_empty

*Deprecated*

* Deprecated analyze.msd.
* Deprecated dump.xml.
* Deprecated dump.pos.
* Deprecated init.read_xml.
* Deprecated init.create_random.
* Deprecated init.create_random_polymers.

## v1.3.3

Released 2016/03/06

*Bug fixes*

* Fix problem incluing `hoomd.h` in plugins
* Fix random memory errors when using walls

## v1.3.2

Released 2016/02/08

*Bug fixes*

* Fix wrong access to system.box
* Fix kinetic energy logging in MPI
* Fix particle out of box error if particles are initialized on the boundary in MPI
* Add integrate.brownian to the documentation index
* Fix misc doc typos
* Fix runtime errors with boost 1.60.0
* Fix corrupt metadata dumps in MPI runs

## v1.3.1

Released 2016/1/14

*Bug fixes*

* Fix invalid MPI communicator error with Intel MPI
* Fix python 3.5.1 seg fault

## v1.3.0

Released 2015/12/8

*New features*

* Automatically load balanced domain decomposition simulations.
* Anisotropic particle integrators.
* Gay-Berne pair potential.
* Dipole pair potential.
* Brownian dynamics `integrate.brownian`
* Langevin dynamics `integrate.langevin` (formerly `bdnvt`)
* `nlist.stencil` to compute neighbor lists using stencilled cell lists.
* Add single value scale, `min_image`, and `make_fraction` to `data.boxdim`
* `analyze.log` can optionally not write a file and now supports querying current quantity values.
* Rewritten wall potentials.
    * Walls are now sums of planar, cylindrical, and spherical half-spaces.
    * Walls are defined and can be modified in job scripts.
    * Walls execute on the GPU.
    * Walls support per type interaction parameters.
    * Implemented for: lj, gauss, slj, yukawa, morse, force_shifted_lj, and mie potentials.
* External electric field potential: `external.e_field`

*Bug fixes*

* Fixed a bug where NVT integration hung when there were 0 particles in some domains.
* Check SLURM environment variables for local MPI rank identification
* Fixed a typo in the box math documentation
* Fixed a bug where exceptions weren't properly passed up to the user script
* Fixed a bug in the velocity initialization example
* Fixed an openmpi fork() warning on some systems
* Fixed segfaults in PPPM
* Fixed a bug where compute.thermo failed after reinitializing a system
* Support list and dict-like objects in init.create_random_polymers.
* Fall back to global rank to assign GPUs if local rank is not available

*Deprecated commands*

* `integrate.bdnvt` is deprecated. Use `integrate.langevin` instead.
* `dump.bin` and `init.bin` are now removed. Use XML files for restartable jobs.

*Changes that may break existing scripts*

* `boxdim.wrap` now returns the position and image in a tuple, where it used to return just the position.
* `wall.lj` has a new API
* `dump.bin` and `init.bin` have been removed.

## v1.2.1

Released 2015/10/22

*Bug fixes*

* Fix a crash when adding or removing particles and reinitializing
* Fix a bug where simulations hung on sm 5.x GPUs with CUDA 7.5
* Fix compile error with long tests enabled
* Issue a warning instead of an error for memory allocations greater than 4 GiB.
* Fix invalid RPATH when building inside `zsh`.
* Fix incorrect simulations with `integrate.npt_rigid`
* Label mie potential correctly in user documentation

## v1.2.0

Released 2015/09/30

*New features*

* Performance improvements for systems with large particle size disparity
* Bounding volume hierarchy (tree) neighbor list computation
* Neighbor lists have separate `r_cut` values for each pair of types
* addInfo callback for dump.pos allows user specified information in pos files

*Bug fixes*

* Fix `test_pair_set_energy` unit test, which failed on numpy < 1.9.0
* Analyze.log now accepts unicode strings.
* Fixed a bug where calling `restore_snapshot()` during a run zeroed potential parameters.
* Fix segfault on exit with python 3.4
* Add `cite.save()` to documentation
* Fix a problem were bond forces are computed incorrectly in some MPI configurations
* Fix bug in pair.zbl
* Add pair.zbl to the documentation
* Use `HOOMD_PYTHON_LIBRARY` to avoid problems with modified CMake builds that preset `PYTHON_LIBRARY`

## v1.1.1

Released 2015/07/21

*Bug fixes*

* `dump.xml(restart=True)` now works with MPI execution
* Added missing documentation for `meta.dump_metadata`
* Build all unit tests by default
* Run all script unit tests through `mpirun -n 1`

## v1.1.0

Released 2015/07/14

*New features*

* Allow builds with ninja.
* Allow K=0 FENE bonds.
* Allow number of particles types to change after initialization.
```system.particles.types.add('newType')```
* Allow number of particles to change after initialization.
```
system.particles.add('A')
del system.particles[0]
```
* OPLS dihedral
* Add `phase` keyword to analyzers and dumps to make restartable jobs easier.
* `HOOMD_WALLTIME_STOP` environment variable to stop simulation runs before they hit a wall clock limit.
* `init.read_xml()` Now accepts an initialization and restart file.
* `dump.xml()` can now write restart files.
* Added documentation concepts page on writing restartable jobs.
* New citation management infrastructure. `cite.save()` writes `.bib` files with a list of references to features
  actively used in the current job script.
* Snapshots expose data as numpy arrays for high performance access to particle properties.
* `data.make_snapshot()` makes a new empty snapshot.
* `analyze.callback()` allows multiple python callbacks to operate at different periods.
* `comm.barrier()` and `comm.barrier_all()` allow users to insert barriers into their scripts.
* Mie pair potential.
* `meta.dump_metadata()` writes job metadata information out to a json file.
* `context.initialize()` initializes the execution context.
* Restart option for `dump.xml()`

*Bug fixes*

* Fix slow performance when initializing `pair.slj()`in MPI runs.
* Properly update particle image when setting position from python.
* PYTHON_SITEDIR hoomd shell launcher now calls the python interpreter used at build time.
* Fix compile error on older gcc versions.
* Fix a bug where rigid bodies had 0 velocity when restarting jobs.
* Enable `-march=native` builds in OS X clang builds.
* Fix `group.rigid()` and `group.nonrigid()`.
* Fix image access from the python data access proxies.
* Gracefully exit when launching MPI jobs with mixed execution configurations.

*Changes that may require updated job scripts*

* `context.initialize()` **must** be called before any `comm` method that queries the MPI rank. Call it as early as
  possible in your job script (right after importing `hoomd_script`) to avoid problems.

*Deprecated*

* `init.create_empty()` is deprecated and will be removed in a future version. Use `data.make_snapshot()` and
  `init.read_snapshot()` instead.
* Job scripts that do not call `context.initialize()` will result in a warning message. A future version of HOOMD
  will require that you call `context.initialize()`.

*Removed*

* Several `option` commands for controlling the execution configuration. Replaced with `context.initialize`.

## v1.0.5

Released 2015/05/19

*Bug fixes*

* Fix segfault when changing integrators
* Fix system.box to indicate the correct number of dimensions
* Fix syntax error in comm.get_rank with --nrank
* Enable CUDA enabled builds with the intel compiler
* Use CMake builtin FindCUDA on recent versions of CMake
* GCC_ARCH env var sets the -march command line option to gcc at configure time
* Auto-assign GPU-ids on non-compute exclusive systems even with --mode=gpu
* Support python 3.5 alpha
* Fix a bug where particle types were doubled with boost 1.58.0
* Fix a bug where angle_z=true dcd output was inaccurate near 0 angles
* Properly handle lj.wall potentials with epsilon=0.0 and particles on top of the walls

## v1.0.4

Released 2015/04/07

*Bug fixes*

* Fix invalid virials computed in rigid body simulations when multi-particle bodies crossed box boundaries
* Fix invalid forces/torques for rigid body simulations caused by race conditions
* Fix compile errors on Mac OS X 10.10
* Fix invalid pair force computations caused by race conditions
* Fix invalid neighbour list computations caused by race conditions on Fermi generation GPUs

*Other*

* Extremely long running unit tests are now off by default. Enable with -DHOOMD_SKIP_LONG_TESTS=OFF
* Add additional tests to detect race conditions and memory errors in kernels

## v1.0.3

Released 2015/03/18

**Bug fixes**

* Enable builds with intel MPI
* Silence warnings coming from boost and python headers

## v1.0.2

Released 2015/01/21

**Bug fixes**

* Fixed a bug where `linear_interp` would not take a floating point value for *zero*
* Provide more useful error messages when cuda drivers are not present
* Assume device count is 0 when `cudaGetDeviceCount()` returns an error
* Link to python statically when `ENABLE_STATIC=on`
* Misc documentation updates

## v1.0.1

Released 2014/09/09

**Bug fixes**

1. Fixed bug where error messages were truncated and HOOMD exited with a segmentation fault instead (e.g. on Blue Waters)
1. Fixed bug where plug-ins did not load on Blue Waters
1. Fixed compile error with gcc4.4 and cuda5.0
1. Fixed syntax error in `read_snapshot()`
1. Fixed a bug where `init.read_xml throwing` an error (or any other command outside of `run()`) would hang in MPI runs
1. Search the install path for hoomd_script - enable the hoomd executable to be outside of the install tree (useful with cray aprun)
1. Fixed CMake 3.0 warnings
1. Removed dependancy on tr1/random
1. Fixed a bug where `analyze.msd` ignored images in the r0_file
1. Fixed typos in `pair.gauss` documentation
1. Fixed compile errors on Ubuntu 12.10
1. Fix failure of `integrate.nvt` to reach target temperature in analyze.log. The fix is a new symplectic MTK integrate.nvt integrator. Simulation results in hoomd v1.0.0 are correct, just the temperature and velocity outputs are off slightly.
1. Remove MPI from Mac OS X dmg build.
1. Enable `import hoomd_script as ...`

*Other changes*

1. Added default compile flag -march=native
1. Support CUDA 6.5
1. Binary builds for CentOS/RHEL 6, Fedora 20, Ubuntu 14.04 LTS, and Ubuntu 12.04 LTS.

## Version 1.0.0

Released 2014/05/25

*New features*

* Support for python 3
* New NPT integrator capable of flexible coupling schemes
* Triclinic unit cell support
* MPI domain decomposition
* Snapshot save/restore
* Autotune block sizes at run time
* Improve performance in small simulation boxes
* Improve performance with smaller numbers of particles per GPU
* Full double precision computations on the GPU (compile time option must be enabled, binary builds provided on the download page are single precision)
* Tabulated bond potential `bond.table`
* Tabulated angle potential `angle.table`
* Tabulated dihedral potental `dihedral.table`
* `update.box_resize` now accepts `period=None` to trigger an immediate update of the box without creating a periodic updater
* `update.box_resize` now replaces *None* arguments with the current box parameters
* `init.create_random` and `init.create_random_polymers` can now create random configurations in triclinc and 2D boxes
* `init.create_empty` can now create triclinic boxes
* particle, bond, angle, dihedral, and impropers types can now be named in `init.create_empty`
* `system.replicate` command replicates the simulation box

*Bug fixes*

* Fixed a bug where init.create_random_polymers failed when lx,ly,lz were not equal.
* Fixed a bug in init.create_random_polymers and init.create_random where the separation radius was not accounted for correctly
* Fixed a bug in bond.* where random crashes would occur when more than one bond type was defined
* Fixed a bug where dump.dcd did not write the period to the file

*Changes that may require updated job scripts*

* `integrate.nph`: A time scale `tau_p` for the relaxation of the barostat is now required instead of the barostat mass *W* of the previous release.
The time scale is the relaxation time the barostat would have at an average temperature `T_0 = 1`, and it is related to the internally used
(Andersen) Barostat mass *W* via `W = d N T_0 tau_p^2`, where *d* is the dimensionsality and *N* the number of particles.
* `sorter` and `nlist` are now modules, not variables in the `__main__` namespace.
* Data proxies function correctly in MPI simulations, but are extremely slow. If you use `init.create_empty`, consider separating the generation step out to a single rank short execution that writes an XML file for the main run.
* `update.box_resize(Lx=...)` no longer makes cubic box updates, instead it will keep the current **Ly** and **Lz**. Use the `L=...` shorthand for cubic box updates.
* All `init.*` commands now take `data.boxdim` objects, instead of `hoomd.boxdim` (or *3-tuples*). We strongly encourage the use of explicit argument names for `data.boxdim()`. In particular, if `hoomd.boxdim(123)` was previously used to create a cubic box, it is now required to use `data.boxdim(L=123)` (CORRECT) instead of `data.boxdim(123)` (INCORRECT), otherwise a box with unit dimensions along the y and z axes will be created.
* `system.dimensions` can no longer be set after initialization. System dimensions are now set during initialization via the `data.boxdim` interface. The dimensionality of the system can now be queried through `system.box`.
* `system.box` no longer accepts 3-tuples. It takes `data.boxdim` objects.
* `system.dimensions` no longer exists. Query the dimensionality of the system from `system.box`. Set the dimensionality of the system by passing an appropriate `data.boxdim` to an `init` method.
* `init.create_empty` no longer accepts `n_*_types`. Instead, it now takes a list of strings to name the types.

*Deprecated*

* Support for G80, G200 GPUs.
* `dump.bin` and `read.bin`. These will be removed in v1.1 and replaced with a new binary format.

*Removed*

* OpenMP mult-core execution (replaced with MPI domain decomposition)
* `tune.find_optimal_block_size` (replaced by Autotuner)

## Version 0.11.3

Released 2013/05/10

*Bug fixes*

* Fixed a bug where charge.pppm could not be used after init.reset()
* Data proxies can now set body angular momentum before the first run()
* Fixed a bug where PPPM forces were incorrect on the GPU

## Version 0.11.2

Released 2012/12/19

*New features*

* Block sizes tuned for K20

*Bug fixes*

* Warn user that PPPM ignores rigid body exclusions
* Document that proxy iterators need to be deleted before init.reset()
* Fixed a bug where body angular momentum could not be set
* Fixed a bug where analyze.log would report nan for the pressure tensor in nve and nvt simulations

## Version 0.11.1

Released 2012/11/2

*New features*

* Support for CUDA 5.0
* Binary builds for Fedora 16 and OpenSUSE 12.1
* Automatically specify /usr/bin/gcc to nvcc when the configured gcc is not supported

*Bug fixes*

* Fixed a compile error with gcc 4.7
* Fixed a bug where PPPM forces were incorrect with neighborlist exclusions
* Fixed an issue where boost 1.50 and newer were not detected properly when BOOST_ROOT is set
* Fixed a bug where accessing force data in python prevented init.reset() from working
* Fixed a bug that prevented pair.external from logging energy
* Fixed a unit test that failed randomly

## Version 0.11.0

2012-07-27

*New features*

1. Support for Kepler GPUs (GTX 680)
1. NPH integration (*integrate.nph*)
1. Compute full pressure tensor
1. Example plugin for new bond potentials
1. New syntax for bond coefficients: *_bond_.bond_coeff.set('type', _params_)*
1. New external potential: *external.periodic* applies a periodic potential along one direction (uses include inducing lamellar phases in copolymer systems)
1. Significant performance increases when running *analyze.log*, *analyze.msd*, *update.box_resize*, *update.rescale_temp*, or *update.zero_momentum* with a small period
1. Command line options may now be overwritten by scripts, ex: *options.set_gpu(2)*
1. Added *--user* command line option to allow user defined options to be passed into job scripts, ex: *--user="-N=5 -phi=0.56"*
1. Added *table.set_from_file* method to enable reading table based pair potentials from a file
1. Added *--notice-level* command line option to control how much extra information is printed during a run. Set to 0 to disable, or any value up to 10. At 10, verbose debugging information is printed.
1. Added *--msg-file* command line option which redirects the message output to a file
1. New pair potential *pair.force_shifted_lj* : Implements http://dx.doi.org/10.1063/1.3558787

*Bug fixes*

1. Fixed a bug where FENE bonds were sometimes computed incorrectly
1. Fixed a bug where pressure was computed incorrectly when using pair.dpd or pair.dpdlj
1. Fixed a bug where using OpenMP and CUDA at the same time caused invalid memory accesses
1. Fixed a bug where RPM packages did not work on systems where the CUDA toolkit was not installed
1. Fixed a bug where rigid body velocities were not set from python
1. Disabled OpenMP builds on Mac OS X. HOOMD-blue w/ openmp enabled crashes due to bugs in Apple's OpenMP implementation.
1. Fixed a bug that allowed users to provide invalid rigid body data and cause a seg fault.
1. Fixed a bug where using PPPM resulted in error messages on program exit.

*API changes*

1. Bond potentials rewritten with template evaluators
1. External potentials use template evaluators
1. Complete rewrite of ParticleData - may break existing plugins
1. Bond/Angle/Dihedral data structures rewritten
    * The GPU specific data structures are now generated on the GPU
1. DPDThermo and DPDLJThermo are now processed by the same template class
1. Headers that cannot be included by nvcc now throw an error when they are
1. CUDA 4.0 is the new minimum requirement
1. Rewrote BoxDim to internally handle minimum image conventions
1. HOOMD now only compiles ptx code for the newest architecture, this halves the executable file size
1. New Messenger class for global control of messages printed to the screen / directed to a file.

*Testing changes*

1. Automated test suite now performs tests on OpenMPI + CUDA builds
1. Valgrind tests added back into automated test suite
1. Added CPU test in bd_ridid_updater_tests
1. ctest -S scripts can now set parallel makes (with cmake > 2.8.2)

## Version 0.10.1

2012-02-10

1. Add missing entries to credits page
1. Add `dist_check` option to neighbor list. Can be used to force neighbor list builds at a specified frequency (useful in profiling runs with nvvp).
1. Fix typos in ubuntu compile documentation
1. Add missing header files to hoomd.h
1. Add torque to the python particle data access API
1. Support boost::filesystem API v3
1. Expose name of executing gpu, n_cpu, hoomd version, git sha1, cuda version, and compiler version to python
1. Fix a bug where multiple `nvt_rigid` or `npt_rigid` integrators didn't work correctly
1. Fix missing pages in developer documentation

## Version 0.10.0

2011-12-14

*New features*

1. Added *pair.dpdlj* which uses the DPD thermostat and the Lennard-Jones potential. In previous versions, this could be accomplished by using two pair commands but at the cost of reduced performance.
1. Additional example scripts are now present in the documentation. The example scripts are cross-linked to the commands that are used in them.
1. Most dump commands now accept the form: *dump.ext(filename="filename.ext")* which immediately writes out filename.ext.
1. Added _vis_ parameter to dump.xml which enables output options commonly used in files written for the purposes of visulization. dump.xml also now accepts parameters on the instantiation line. Combined with the previous feature, *dump.xml(filename="file.xml", vis=True)* is now a convenient short hand for what was previously
<pre><code class="python">
xml = dump.xml()
xml.set_params(position = True, mass = True, diameter = True, \
                         type = True, bond = True, angle = True, \
                         dihedral = True, improper = True, charge = True)
xml.write(filename="file.xml")
</code></pre>
1. Specify rigid bodies in XML input files
1. Simulations that contain rigid body constraints applied to groups of particles in BDNVT, NVE, NVT, and NPT ensembles.
    * *integrate.bdnvt_rigid*
    * *integrate.nve_rigid*
    * *integrate.nvt_rigid*
    * *integrate.npt_rigid*
1. Energy minimization of rigid bodies (*integrate.mode_minimize_rigid_fire*)
1. Existing commands are now rigid-body aware
    * update.rescale_temp
    * update.box_resize
    * update.enforce2d
    * update.zero_momentum
1. NVT integration using the Berendsen thermostat (*integrate.berendsen*)
1. Bonds, angles, dihedrals, and impropers can now be created and deleted with the python data access API.
1. Attribution clauses added to the HOOMD-blue license.

*Changes that may break existing job scripts*

1. The _wrap_ option to *dump.dcd* has been changed to _unwrap_full_ and its meaning inverted. *dump.dcd* now offers two options for unwrapping particles, _unwrap_full_ fully unwraps particles into their box image and _unwrap_rigid_ unwraps particles in rigid bodies so that bodies are not broken up across a box boundary.

*Bug/fixes small enhancements*

1. Fixed a bug where launching hoomd on mac os X 10.5 always resulted in a bus error.
1. Fixed a bug where DCD output restricted to a group saved incorrect data.
1. force.constant may now be applied to a group of particles, not just all particles
1. Added C++ plugin example that demonstrates how to add a pair potential in a plugin
1. Fixed a bug where box.resize would always transfer particle data even in a flat portion of the variant
1. OpenMP builds re-enabled on Mac OS X
1. Initial state of integrate.nvt and integrate.npt changed to decrease oscillations at startup.
1. Fixed a bug where the polymer generator would fail to initialize very long polymers
1. Fixed a bug where images were passed to python as unsigned ints.
1. Fixed a bug where dump.pdb wrote coordinates in the wrong order.
1. Fixed a rare problem where a file written by dump.xml would not be read by init.read_xml due to round-off errors.
1. Increased the number of significant digits written out to dump.xml to make them more useful for ad-hoc restart files.
1. Potential energy and pressure computations that slow performance are now only performed on those steps where the values are actually needed.
1. Fixed a typo in the example C++ plugin
1. Mac build instructions updated to work with the latest version of macports
1. Fixed a bug where set_period on any dump was ineffective.
1. print_status_line now handles multiple lines
1. Fixed a bug where using bdnvt tally with per type gammas resulted in a race condition.
1. Fix an issue where ENABLE_CUDA=off builds gave nonsense errors when --mode=gpu was requested.
1. Fixed a bug where dumpl.xml could produce files that init.xml would not read
1. Fixed a typo in the example plugin
1. Fix example that uses hoomd as a library so that it compiles.
1. Update maintainer lines
1. Added message to nlist exclusions that notifies if diameter or body exclusions are set.
1. HOOMD-blue is now hosted in a git repository
1. Added bibtex bibliography to the user documentation
1. Converted user documentation examples to use doxygen auto cross-referencing \example commands
1. Fix a bug where particle data is not released in dump.binary
1. ENABLE_OPENMP can now be set in the ctest builds
1. Tuned block sizes for CUDA 4.0
1. Removed unsupported GPUS from CUDA_ARCH_LIST

## Version 0.9.2

2011-04-04

*Note:* only major changes are listed here.

*New features*

1. *New exclusion option:* Particles can now be excluded from the neighbor list based on diameter consistent with pair.slj.
1. *New pair coeff syntax:* Coefficients for multiple type pairs can be specified conveniently on a single line.
<pre><code class="python">
coeff.set(['A', 'B', 'C', 'D'], ['A', 'B', 'C', 'D'], epsilon=1.0)
</code></pre>
1. *New documentation:* HOOMD-blue's system of units is now fully documented, and every coefficient in the documentation is labeled with the appropriate unit.
1. *Performance improvements:* Performance has been significantly boosted for simulations of medium sized systems (5,000-20,000 particles). Smaller performance boosts were made to larger runs.
1. *CUDA 3.2 support:* HOOMD-blue is now fully tested and performance tuned for use with CUDA 3.2.
1. *CUDA 4.0 support:* HOOMD-blue compiles with CUDA 4.0 and passes initial tests.
1. *New command:* tune.r_buff performs detailed auto-tuning of the r_buff neighborlist parameter.
1. *New installation method:* RPM, DEB, and app bundle packages are now built for easier installation
1. *New command:* charge.pppm computes the full long range electrostatic interaction using the PPPM method

*Bug/fixes small enhancements*

1. Fixed a bug where the python library was linked statically.
1. Added the PYTHON_SITEDIR setting to allow hoomd builds to install into the native python site directory.
1. FIRE energy minimization convergence criteria changed to require both energy *and* force to converge
1. Clarified that groups are static in the documentation
1. Updated doc comments for compatibility with Doxygen#7.3
1. system.particles.types now lists the particle types in the simulation
1. Creating a group of a non-existant type is no longer an error
1. Mention XML file format for walls in wall.lj documentation
1. Analyzers now profile themselves
1. Use "\n" for newlines in dump.xml - improves performance when writing many XML files on a NFS file system
1. Fixed a bug where the neighbor list build could take an exceptionally long time (several seconds) to complete the first build.
1. Fixed a bug where certain logged quantities always reported as 0 on the first step of the simulation.
1. system.box can now be used to read and set the simulation box size from python
1. Numerous internal API updates
1. Fixed a bug the resulted in incorrect behavior when using integrate.npt on the GPU.
1. Removed hoomd launcher shell script. In non-sitedir installs, ${HOOMD_ROOT}/bin/hoomd is now the executable itself
1. Creating unions of groups of non-existent types no longer produces a seg fault
1. hoomd now builds on all cuda architectures. Modify CUDA_ARCH_LIST in cmake to add or remove architectures from the build
1. hoomd now builds with boost#46.0
1. Updated hoomd icons to maize/blue color scheme
1. hoomd xml file format bumped to#3, adds support for charge.
1. FENE and harmonic bonds now handle 0 interaction parameters and 0 length bonds more gracefully
1. The packaged plugin template now actually builds and installs into a recent build of hoomd

## Version 0.9.1

2010-10-08

*Note:* only major changes are listed here.

*New features*

1. *New constraint*: constrain.sphere constrains a group of particles to the surface of a sphere
1. *New pair potential/thermostat*: pair.dpd implements the standard DPD conservative, random, and dissipative forces
1. *New pair potential*: pair.dpd_conservative applies just the conservative DPD potential
1. *New pair potential*: pair.eam implements the Embedded Atom Method (EAM) and supports both *alloy* and *FS* type computations.
1. *Faster performance*: Cell list and neighbor list code has been rewritten for performance.
    * In our benchmarks, *performance increases* ranged from *10-50%* over HOOMD-blue 0.9.0. Simulations with shorter cutoffs tend to attain a higher performance boost than those with longer cutoffs.
    * We recommended that you *re-tune r_buff* values for optimal performance with 0.9.1.
    * Due to the nature of the changes, *identical runs* may produce *different trajectories*.
1. *Removed limitation*: The limit on the number of neighbor list exclusions per particle has been removed. Any number of exclusions can now be added per particle. Expect reduced performance when adding excessive numbers of exclusions.

*Bug/fixes small enhancements*

1. Pressure computation is now correct when constraints are applied.
1. Removed missing files from hoomd.h
1. pair.yukawa is no longer referred to by "gaussian" in the documentation
1. Fermi GPUs are now prioritized over per-Fermi GPUs in systems where both are present
1. HOOMD now compiles against CUDA 3.1
1. Momentum conservation significantly improved on compute#x hardware
1. hoomd plugins can now be installed into user specified directories
1. Setting r_buff=0 no longer triggers exclusion list updates on every step
1. CUDA 2.2 and older are no longer supported
1. Workaround for compiler bug in 3.1 that produces extremely high register usage
1. Disabled OpenMP compile checks on Mac OS X
1. Support for compute 2.1 devices (such as the GTX 460)

## Version 0.9.0

2010-05-18

*Note:* only major changes are listed here.

*New features*

1. *New pair potential*: Shifted LJ potential for particles of varying diameters (pair.slj)
1. *New pair potential*: Tabulated pair potential (pair.table)
1. *New pair potential*: Yukawa potential (pair.yukawa)
1. *Update to pair potentials*: Most pair potentials can now accept different values of r_cut for different type pairs. The r_cut specified in the initial pair.*** command is now treated as the default r_cut, so no changes to scripts are necessary.
1. *Update to pair potentials*: Default pair coeff values are now supported. The parameter alpha for lj now defaults to#0, so there is no longer a need to specify it for a majority of simulations.
1. *Update to pair potentials*: The maximum r_cut needed for the neighbor list is now determined at the start of each run(). In simulations where r_cut may decrease over time, increased performance will result.
1. *Update to pair potentials*: Pair potentials are now specified via template evaluator classes. Adding a new pair potential to hoomd now only requires a small amount of additional code.
1. *Plugin API* : Advanced users/developers can now write, install, and use plugins for hoomd without needing to modify core hoomd source code
1. *Particle data access*: User-level hoomd scripts can now directly access the particle data. For example, one can change all particles in the top half of the box to be type B:
<pre><code class="python">
top = group.cuboid(name="top", zmin=0)
for p in top:
    p.type = 'B'
</code></pre>
    . *All* particle data including position, velocity, type, ''et cetera'', can be read and written in this manner. Computed forces and energies can also be accessed in a similar way.
1. *New script command*: init.create_empty() can be used in conjunction with the particle data access above to completely initialize a system within the hoomd script.
1. *New script command*: dump.bin() writes full binary restart files with the entire system state, including the internal state of integrators.
    - File output can be gzip compressed (if zlib is available) to save space
    - Output can alternate between two different output files for safe crash recovery
1. *New script command*: init.read_bin() reads restart files written by dump.bin()
1. *New option*: run() now accepts a quiet option. When True, it eliminates the status information printouts that go to stdout.
1. *New example script*: Example 6 demonstrates the use of the particle data access routines to initialize a system. It also demonstrates how to initialize velocities from a gaussian distribution
1. *New example script*: Example 7 plots the pair.lj potential energy and force as evaluated by hoomd. It can trivially be modified to plot any potential in hoomd.
1. *New feature*: Two dimensional simulations can now be run in hoomd: #259
1. *New pair potential*: Morse potential for particles of varying diameters (pair.morse)
1. *New command*: run_upto will run a simulation up to a given time step number (handy for breaking long simulations up into many independent jobs)
1. *New feature*: HOOMD on the CPU is now accelerated with OpenMP.
1. *New feature*: integrate.mode_minimize_fire performs energy minimization using the FIRE algorithm
1. *New feature*: analyze.msd can now accept an xml file specifying the initial particle positions (for restarting jobs)
1. *Improved feature*: analyze.imd now supports all IMD commands that VMD sends (pause, kill, change trate, etc.)
1. *New feature*: Pair potentials can now be given names, allowing multiple potentials of the same type to be logged separately. Additionally, potentials that are disabled and not applied to the system dynamics can be optionally logged.
1. *Performance improvements*: Simulation performance has been increased across the board, but especially when running systems with very low particle number densities.
1. *New hardware support*: 0.9.0 and newer support Fermi GPUs
1. *Deprecated hardware support*: 0.9.x might continue run on compute#1 GPUs but that hardware is no longer officially supported
1. *New script command*: group.tag_list() takes a python list of particle tags and creates a group
1. *New script command*: compute.thermo() computes thermodynamic properties of a group of particles for logging
1. *New feature*: dump.dcd can now optionally write out only those particles that belong to a specified group

*Changes that will break jobs scripts written for 0.8.x*

1. Integration routines have changed significantly to enable new use cases. Where scripts previously had commands like:
<pre><code class="python">
integrate.nve(dt=0.005)
</code></pre>
    they now need
<pre><code class="python">
all = group.all()
integrate.mode_standard(dt=0.005)
integrate.nve(group=all)
</code></pre>
    . Integrating only specific groups of particles enables simulations to fix certain particles in place or integrate different parts of the system at different temperatures, among many other possibilities.
1. sorter.set_params no longer takes the ''bin_width'' argument. It is replaced by a new ''grid'' argument, see the documentation for details.
1. conserved_quantity is no longer a quantity available for logging. Instead log the nvt reservoir energy and compute the total conserved quantity in post processing.

*Bug/fixes small enhancements*

1. Fixed a bug where boost#38 is not found on some machines
1. dump.xml now has an option to write particle accelerations
1. Fixed a bug where periods like 1e6 were not accepted by updaters
1. Fixed a bug where bond.fene forces were calculated incorrectly between particles of differing diameters
1. Fixed a bug where bond.fene energies were computed incorrectly when running on the GPU
1. Fixed a bug where comments in hoomd xml files were not ignored as they aught to be: #331
1. It is now possible to prevent bond exclusions from ever being added to the neighbor list: #338
1. init.create_random_polymers can now generate extremely dense systems and will warn the user about large memory usage
1. variant.linear_interp now accepts a user-defined zero (handy for breaking long simulations up into many independent jobs)
1. Improved installation and compilation documentation
1. Integration methods now silently ignore when they are given an empty group
1. Fixed a bug where disabling all forces resulted in some forces still being applied
1. Integrators now behave in a reasonable way when given empty groups
1. Analyzers now accept a floating point period
1. run() now aborts immediately if limit_hours=0 is specified.
1. Pair potentials that diverge at r=0 will no longer result in invalid simulations when the leading coefficients are set to zero.
1. integrate.bdnvt can now tally the energy transferred into/out of the "reservoir", allowing energy conservation to be monitored during bd simulation runs.
1. Most potentials now prevent NaN results when computed for overlapping particles
1. Stopping a simulation from a callback or time limit no longer produces invalid simulations when continued
1. run() commands limited with limit_hours can now be set to only stop on given timestep multiples
1. Worked around a compiler bug where pair.morse would crash on Fermi GPUs
1. ULF stability improvements for G200 GPUs.


## Version 0.8.2

2009-09-10

*Note:* only major changes are listed here.

*New features*

1. Quantities that vary over time can now be specified easily in scripts with the variant.linear_interp command.
1. Box resizing updater (update.box_resize) command that uses the time varying quantity command to grow or shrink the simulation box.
1. Individual run() commands can be limited by wall-clock time
1. Angle forces can now be specified
1. Dihedral forces can now be specified
1. Improper forces can now be specified
1. 1-3 and 1-4 exclusions from the cutoff pair force can now be chosen
1. New command line option: --minimize-cpu-usage cuts the CPU usage of HOOMD down to 10% of one CPU core while only decreasing overall performance by 10%
1. Major changes have been made in the way HOOMD chooses the device on which to run (all require CUDA 2.2 or newer)
   * there are now checks that an appropriate NVIDIA drivers is installed
   * running without any command line options will now correctly revert to running on the CPU if no capable GPUs are installed
   * when no gpu is explicitly specified, the default choice is now prioritized to choose the fastest GPU and one that is not attached to a display first
   * new command line option: --ignore-display-gpu will prevent HOOMD from executing on any GPU attached to a display
   * HOOMD now prints out a short description of the GPU(s) it is running on
   * on linux, devices can be set to compute-exclusive mode and HOOMD will then automatically choose the first free GPU (see the documentation for details)
1. nlist.reset_exclusions command to control the particles that are excluded from the neighbor list


*Bug/fixes small enhancements*

1. Default block size change to improve stability on compute#3 devices
1. ULF workaround on GTX 280 now works with CUDA 2.2
1. Standalone benchmark executables have been removed and replaced by in script benchmarking commands
1. Block size tuning runs can now be performed automatically using the python API and results can be saved on the local machine
1. Fixed a bug where GTX 280 bug workarounds were not properly applied in CUDA 2.2
1. The time step read in from the XML file can now be optionally overwritten with a user-chosen one
1. Added support for CUDA 2.2
1. Fixed a bug where the WCA forces included in bond.fene had an improper cutoff
1. Added support for a python callback to be executed periodically during a run()
1. Removed demos from the hoomd downloads. These will be offered separately on the webpage now to keep the required download size small.
1. documentation improvements
1. Significantly increased performance of dual-GPU runs when build with CUDA 2.2 or newer
1. Numerous stability and performance improvements
1. Temperatures are now calculated based on 3N-3 degrees of freedom. See #283 for a more flexible system that is coming in the future.
1. Emulation mode builds now work on systems without an NVIDIA card (CUDA 2.2 or newer)
1. HOOMD now compiles with CUDA 2.3
1. Fixed a bug where uninitialized memory was written to dcd files
1. Fixed a bug that prevented the neighbor list on the CPU from working properly with non-cubic boxes
1. There is now a compile time hack to allow for more than 4 exclusions per particle
1. Documentation added to aid users in migrating from LAMMPS
1. hoomd_script now has an internal version number useful for third party scripts interfacing with it
1. VMD#8.7 is now found by the live demo scripts
1. live demos now run in vista 64-bit
1. init.create_random_polymers can now create polymers with more than one type of bond

## Version 0.8.1

2009-03-24

*Note:* only major changes are listed here.

*New features*

1. Significant performance enhancements
1. New build option for compiling on UMich CAC clusters: ENABLE_CAC_GPU_ID compiles HOOMD to read in the *$CAC_GPU_ID* environment variable and use it to determine which GPUs to execute on. No --gpu command line required in job scripts any more.
1. Particles can now be assigned a *non-unit mass*
1. *init.reset()* command added to allow for the creation of a looped series of simulations all in python
1. *dump.pdb()* command for writing PDB files
1. pair.lj now comes with an option to *shift* the potential energy to 0 at the cutoff
1. pair.lj now comes with an opiton to *smoothly switch* both the *potential* and *force* to 0 at the cutoff with the XPLOR smoothing function
1. *Gaussian pair potential* computation added (pair.gauss)
1. update and analyze commands can now be given a function to determine a non-linear rate to run at
1. analyze.log, and dump.dcd can now append to existing files

*Changes that will break scripts from 0.8.0*

1. *dump.mol2()* has been changed to be more consistent with other dump commands. In order to get the same result as the previous behavior, replace
<pre><code class="python">
 dump.mol2(filename="file.mol2")
</code></pre>
 with
 <pre><code class="python">
 mol2 = dump.mol2()
 mol2.write(filename="file.mol2")
</code></pre>
1. Grouping commands have been moved to their own package for organizational purposes. *group_all()* must now be called as *group.all()* and similarly for tags and type.

*Bug/fixes small enhancements*

1. Documentation updates
1. DCD file writing no longer crashes HOOMD in windows
1. !FindBoost.cmake is patched upstream. Use CMake 2.6.3 if you need BOOST_ROOT to work correctly
1. Validation tests now run with --gpu_error_checking
1. ULF bug workarounds are now enabled only on hardware where they are needed. This boosts performance on C1060 and newer GPUs.
1. !FindPythonLibs now always finds the shared python libraries, if they exist
1. "make package" now works fine on mac os x
1. Fixed erroneously reported dangerous neighbor list builds when using --mode=cpu
1. Small tweaks to the XML file format.
1. Numerous performance enhancements
1. Workaround for ULF on compute#1 devices in place
1. dump.xml can now be given the option "all=true" to write all fields
1. total momentum can now be logged by analyze.log
1. HOOMD now compiles with boost#38 (and hopefully future versions)
1. Updaters can now be given floating point periods such as 1e5
1. Additional warnings are now printed when HOOMD is about to allocate a large amount of memory due to the specification of an extremely large box size
1. run() now shows up in the documentation index
1. Default sorter period is now 100 on CPUs to improve performance on chips with small caches


## Version 0.8.0

2008-12-22

*Note:* only major changes are listed here.

*New features*

1. Addition of FENE bond potential
1. Addition of update.zero_momentum command to zero a system's linear momentum
1. Brownian dynamics integration implemented
1. Multi-GPU simulations
1. Particle image flags are now tracked. analyze.msd command added to calculate the mean squared displacement.

*Changes that will break scripts from 0.7.x*

1. analyze.log quantity names have changed

*Bug/fixes small enhancements*

1. Performance of the neighbor list has been increased significantly on the GPU (overall performance improvements are approximately 10%)
1. Profile option added to the run() command
1. Warnings are now correctly printed when negative coefficients are given to bond forces
1. Simulations no longer fail on G200 cards
1. Mac OS X binaries will be provided for download: new documentation for installing on Mac OS x has been written
1. Two new demos showcasing large systems
1. Particles leaving the simulation box due to bad initial conditions now generate an error
1. win64 installers will no longer attempt to install on win32 and vice-versa
1. neighborlist check_period now defaults to 1
1. The elapsed time counter in run() now continues counting time over multiple runs.
1. init.create_random_polymers now throws an error if the bond length is too small given the specified separation radii
1. Fixed a bug where a floating point value for the count field in init.create_random_polymers produced an error
1. Additional error checking to test if particles go NaN
1. Much improved status line printing for identifying hoomd_script commands
1. Numerous documentation updates
1. The VS redistributable package no longer needs to be installed to run HOOMD on windows (these files are distributed with HOOMD)
1. Now using new features in doxygen#5.7 to build pdf user documentation for download.
1. Performance enhancements of the Lennard-Jones pair force computation, thanks to David Tarjan
1. A header prefix can be added to log files to make them more gnuplot friendly
1. Log quantities completely revamped. Common quantities (i.e. kinetic energy, potential energy can now be logged in any simulation)
1. Particle groups can now be created. Currently only analyze.msd makes use of them.
1. The CUDA toolkit no longer needs to be installed to run a packaged HOOMD binary in windows.
1. User documentation can now be downloaded as a pdf.
1. Analyzers and updaters now count time 0 as being the time they were created, instead of time step 0.
1. Added job test scripts to aid in validating HOOMD
1. HOOMD will now build with default settings on a linux/unix-like OS where the boost static libraries are not installed, but the dynamic ones are.

----

## Version 0.7.1

2008-09-12

1. Fixed bug where extremely large box dimensions resulted in an argument error - ticket:118
1. Fixed bug where simulations ran incorrectly with extremely small box dimensions - ticket:138

----

## Version 0.7.0

2008-08-12

*Note:* only major changes are listed here.

1. Stability and performance improvements.
1. Cleaned up the hoomd_xml file format.
1. Improved detection of errors in hoomd_xml files significantly.
1. Users no longer need to manually specify HOOMD_ROOT, unless their installation is non-standard
1. Particle charge can now be read in from a hoomd_xml file
1. Consistency changes in the hoomd_xml file format: HOOMD 0.6.0 XML files are not compatible. No more compatibility breaking changes are planned after 0.7.0
1. Enabled parallel builds in MSVC for faster compilation times on multicore systems
1. Numerous small bug fixes
1. New force compute for implementing walls
1. Documentation updates
1. Support for CUDA 2.0
1. Bug fixed allowing simulations with no integrator
1. Support for boost#35.0
1. Cleaned up GPU code interface
1. NVT integrator now uses tau (period) instead of Q (the mass of the extra degree of freedom).
1. Added option to NVE integration to limit the distance a particle moves in a single time step
1. Added code to dump system snapshots in the DCD file format
1. Particle types can be named by strings
1. A snapshot of the initial configuration can now be written in the .mol2 file format
1. The default build settings now enable most of the optional features
1. Separated the user and developer documentation
1. Mixed polymer systems can now be generated inside HOOMD
1. Support for CMake 2.6.0
1. Wrote the user documentation
1. GPU selection from the command line
1. Implementation of the job scripting system
1. GPU can now handle neighbor lists that overflow
1. Energies are now calculated
1. Added a logger for logging energies during a simulation run
1. Code now actually compiles on Mac OS X
1. Benchmark and demo scripts now use the new scripting system
1. Consistent error message format that is more visible.
1. Multiple types of bonds each with the own coefficients are now supported
1. Added python scripts to convert from HOOMD's XML file format to LAMMPS input and dump files
1. Fixed a bug where empty xml nodes in input files resulted in an error message
1. Fixed a bug where HOOMD seg faulted when a particle left the simulation , vis=True)* is now a convenient short hand for what was previously
box now works fine on mac os x
1. Fixed erroneously reported dangerous neighbor list builds when using --mode=cpu
1. Small tweaks to the XML file format.
1. Numerous performance enhancements
1. Workaround for ULF on compute#1 devices in place
1. dump.xml can now be given the option<|MERGE_RESOLUTION|>--- conflicted
+++ resolved
@@ -4,16 +4,13 @@
 
 ## v2.0.4
 
-<<<<<<< HEAD
-* Match logged quantitites between MPI and non-MPI runs on first time step
-=======
 Not yet released
 
 * Fix a bug where the potential energy is misreported in MPI simulations with constrain.rigid()
 * Fix a bug where the potential energy is misreported on the first step with constrain.rigid()
 * charge.pppm() computed invalid forces
 * Fix a bug where PPPM interactions on CPU where not computed correctly
->>>>>>> 45e57741
+* Match logged quantitites between MPI and non-MPI runs on first time step
 
 ## v2.0.3
 
