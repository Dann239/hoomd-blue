--- conflicted
+++ resolved
@@ -45,14 +45,10 @@
 
 * Fix a bug where the potential energy is misreported in MPI simulations with constrain.rigid()
 * Fix a bug where the potential energy is misreported on the first step with constrain.rigid()
-<<<<<<< HEAD
 * charge.pppm() computed invalid forces
 * Fix a bug where PPPM interactions on CPU where not computed correctly
 * Match logged quantitites between MPI and non-MPI runs on first time step
 
-=======
-#
->>>>>>> f9cc55a0
 ## v2.0.3
 
 Released 2016/08/30
