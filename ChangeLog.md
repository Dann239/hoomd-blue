--- conflicted
+++ resolved
@@ -36,12 +36,8 @@
 * Add template for external components.
 
 *Bug fixes*
-<<<<<<< HEAD
 * fix invalid mesh energy in non-neutral systems with charge.pppm()
-=======
-
 * Fix invalid forces in simulations with many bond types (on GPU)
->>>>>>> f9cc55a0
 * fix rare cases where analyze.log() would report a wrong pressure
 * fix possible illegal memory access when using constrain.rigid() in GPU MPI simulations
 * fix a bug where the potential energy is misreported on the first step with constrain.rigid()
