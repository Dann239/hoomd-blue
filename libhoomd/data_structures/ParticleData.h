--- conflicted
+++ resolved
@@ -621,34 +621,13 @@
         //! Return body ids
         const GPUArray< unsigned int >& getBodies() const { return m_body; }
 
-<<<<<<< HEAD
         //! Return global tags
         const GPUArray< unsigned int >& getGlobalTags() const { return m_global_tag; }
 
         //! Return array of global reverse lookup tags
         const GPUArray< unsigned int >& getGlobalRTags() { return m_global_rtag; }
 
-#ifdef ENABLE_CUDA
-        //! Get the box for the GPU
-        /*! \returns Box dimensions suitable for passing to the GPU code
-        */
-        const gpu_boxsize& getBoxGPU() const
-            {
-            return m_gpu_box;
-            }
-            
-        //! Get the global box for the GPU
-        /*! \returns Box dimensions suitable for passing to the GPU code
-        */
-        const gpu_boxsize& getGlobalBoxGPU() const
-            {
-            return m_gpu_global_box;
-            }
-#endif
-        
-=======
-
->>>>>>> e7276024
+        
         //! Set the profiler to profile CPU<-->GPU memory copies
         /*! \param prof Pointer to the profiler to use. Set to NULL to deactivate profiling
         */
@@ -904,17 +883,8 @@
         const float m_resize_factor;                 //!< The numerical factor with which the particle data arrays are resized
         PDataFlags m_flags;                          //!< Flags identifying which optional fields are valid
         
-<<<<<<< HEAD
-#ifdef ENABLE_CUDA
-        gpu_boxsize m_gpu_box;              //!< Mirror structure of m_box for the GPU
-
-        gpu_boxsize m_gpu_global_box;       //!< Mirror structure of m_global_box for the GPU
-#endif
         
         //! Helper function to allocate particle data
-=======
-        //! Helper function to allocate CPU data
->>>>>>> e7276024
         void allocate(unsigned int N);
 
         //! Helper function to reallocate particle data
