/*
Highly Optimized Object-oriented Many-particle Dynamics -- Blue Edition
(HOOMD-blue) Open Source Software License Copyright 2008-2011 Ames Laboratory
Iowa State University and The Regents of the University of Michigan All rights
reserved.

HOOMD-blue may contain modifications ("Contributions") provided, and to which
copyright is held, by various Contributors who have granted The Regents of the
University of Michigan the right to modify and/or distribute such Contributions.

You may redistribute, use, and create derivate works of HOOMD-blue, in source
and binary forms, provided you abide by the following conditions:

* Redistributions of source code must retain the above copyright notice, this
list of conditions, and the following disclaimer both in the code and
prominently in any materials provided with the distribution.

* Redistributions in binary form must reproduce the above copyright notice, this
list of conditions, and the following disclaimer in the documentation and/or
other materials provided with the distribution.

* All publications and presentations based on HOOMD-blue, including any reports
or published results obtained, in whole or in part, with HOOMD-blue, will
acknowledge its use according to the terms posted at the time of submission on:
http://codeblue.umich.edu/hoomd-blue/citations.html

* Any electronic documents citing HOOMD-Blue will link to the HOOMD-Blue website:
http://codeblue.umich.edu/hoomd-blue/

* Apart from the above required attributions, neither the name of the copyright
holder nor the names of HOOMD-blue's contributors may be used to endorse or
promote products derived from this software without specific prior written
permission.

Disclaimer

THIS SOFTWARE IS PROVIDED BY THE COPYRIGHT HOLDER AND CONTRIBUTORS ``AS IS'' AND
ANY EXPRESS OR IMPLIED WARRANTIES, INCLUDING, BUT NOT LIMITED TO, THE IMPLIED
WARRANTIES OF MERCHANTABILITY, FITNESS FOR A PARTICULAR PURPOSE, AND/OR ANY
WARRANTIES THAT THIS SOFTWARE IS FREE OF INFRINGEMENT ARE DISCLAIMED.

IN NO EVENT SHALL THE COPYRIGHT HOLDER OR CONTRIBUTORS BE LIABLE FOR ANY DIRECT,
INDIRECT, INCIDENTAL, SPECIAL, EXEMPLARY, OR CONSEQUENTIAL DAMAGES (INCLUDING,
BUT NOT LIMITED TO, PROCUREMENT OF SUBSTITUTE GOODS OR SERVICES; LOSS OF USE,
DATA, OR PROFITS; OR BUSINESS INTERRUPTION) HOWEVER CAUSED AND ON ANY THEORY OF
LIABILITY, WHETHER IN CONTRACT, STRICT LIABILITY, OR TORT (INCLUDING NEGLIGENCE
OR OTHERWISE) ARISING IN ANY WAY OUT OF THE USE OF THIS SOFTWARE, EVEN IF
ADVISED OF THE POSSIBILITY OF SUCH DAMAGE.
*/

// Maintainer: joaander

/*! \file Analyzer.h
    \brief Declares a base class for all analyers
*/

#ifdef NVCC
#error This header cannot be compiled by nvcc
#endif

#ifndef __ANALYZER_H__
#define __ANALYZER_H__

#include <boost/shared_ptr.hpp>
#include <boost/utility.hpp>

#include "Profiler.h"
#include "SystemDefinition.h"

/*! \ingroup hoomd_lib
    @{
*/

/*! \defgroup analyzers Analyzers
    \brief All classes that implement the Analyzer concept.
    \details See \ref page_dev_info for more information
*/

/*! @}
*/

//! Base class for analysis of particle data
/*! An Analyzer is a concept that encapsulates some process that is performed during
    the simulation with the sole purpose of outputting data to the user in some fashion.
    The results of an Analyzer can not modify the simulation in any way, that is what
    the Updater classes are for. In general, analyzers are likely to only be called every 1,000
    time steps or much less often (this value entirely at the user's discrestion).
    The System class will handle this. An Analyzer just needs to perform its calculations
    and make its output every time analyze() is called.

    By design Analyzers can reference any number of Computes while performing their
    analysis. The base class provides no methods for doing this, derived classes must
    implement the tracking of the attached Compute classes (via shared pointers)
    themselves. (it is recomenned to pass a shared pointer to the Compute
    into the constructor of the derived class).

    See \ref page_dev_info for more information

    \ingroup analyzers
*/
class Analyzer : boost::noncopyable
    {
    public:
        //! Constructs the analyzer and associates it with the ParticleData
        Analyzer(boost::shared_ptr<SystemDefinition> sysdef);
        virtual ~Analyzer() {};
        
        //! Abstract method that performs the analysis
        /*! Derived classes will implement this method to calculate their results
            \param timestep Current time step of the simulation
            */
        virtual void analyze(unsigned int timestep) = 0;
        
        //! Sets the profiler for the analyzer to use
        void setProfiler(boost::shared_ptr<Profiler> prof);
        
        //! Print some basic stats to stdout
        /*! Derived classes can optionally implement this function. A System will
            call all of the Analyzers' printStats functions at the end of a run
            so the user can see useful information 
        */
        virtual void printStats()
            {
            }
        
        //! Reset stat counters
        /*! If derived classes implement printStats, they should also implement resetStats() to clear any running 
            counters printed by printStats. System will reset the stats before any run() so that stats printed
            at the end of the run only apply to that run() alone.
        */
        virtual void resetStats()
            {
            }
        
        //! Get needed pdata flags
        /*! Not all fields in ParticleData are computed by default. When derived classes need one of these optional
            fields, they must return the requested fields in getRequestedPDataFlags().
        */
        virtual PDataFlags getRequestedPDataFlags()
            {
            return PDataFlags(0);
            }

#ifdef ENABLE_MPI
        //! Set the communicator to use
        /*! \param comm The Communicator
         */
        virtual void setCommunicator(boost::shared_ptr<Communicator> comm)
            {
            m_comm = comm;
            }
#endif

    protected:
        const boost::shared_ptr<SystemDefinition> m_sysdef; //!< The system definition this analyzer is associated with
        const boost::shared_ptr<ParticleData> m_pdata;      //!< The particle data this analyzer is associated with
        boost::shared_ptr<Profiler> m_prof;                 //!< The profiler this analyzer is to use
<<<<<<< HEAD

#ifdef ENABLE_MPI
        boost::shared_ptr<Communicator> m_comm;             //!< The communicator to use
#endif
=======
        
        boost::shared_ptr<const ExecutionConfiguration> m_exec_conf; //!< Stored shared ptr to the execution configuration
>>>>>>> e7276024
    };

//! Export the Analyzer class to python
void export_Analyzer();

#endif
<|MERGE_RESOLUTION|>--- conflicted
+++ resolved
@@ -155,15 +155,12 @@
         const boost::shared_ptr<SystemDefinition> m_sysdef; //!< The system definition this analyzer is associated with
         const boost::shared_ptr<ParticleData> m_pdata;      //!< The particle data this analyzer is associated with
         boost::shared_ptr<Profiler> m_prof;                 //!< The profiler this analyzer is to use
-<<<<<<< HEAD
 
 #ifdef ENABLE_MPI
         boost::shared_ptr<Communicator> m_comm;             //!< The communicator to use
 #endif
-=======
         
         boost::shared_ptr<const ExecutionConfiguration> m_exec_conf; //!< Stored shared ptr to the execution configuration
->>>>>>> e7276024
     };
 
 //! Export the Analyzer class to python
