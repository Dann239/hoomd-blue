--- conflicted
+++ resolved
@@ -155,17 +155,10 @@
 		T = variant._setup_variant_input(T);
 		
 		# initialize the reflected c++ class
-<<<<<<< HEAD
 		if globals.system_definition.getParticleData().getExecConf().exec_mode == hoomd.ExecutionConfiguration.executionMode.CPU:
-			self.cpp_integrator = hoomd.NVTUpdater(globals.system_definition, dt, tau, T);
+			self.cpp_integrator = hoomd.NVTUpdater(globals.system_definition, dt, tau, T.cpp_variant);
 		elif globals.system_definition.getParticleData().getExecConf().exec_mode == hoomd.ExecutionConfiguration.executionMode.GPU:
-			self.cpp_integrator = hoomd.NVTUpdaterGPU(globals.system_definition, dt, tau, T);
-=======
-		if globals.particle_data.getExecConf().exec_mode == hoomd.ExecutionConfiguration.executionMode.CPU:
-			self.cpp_integrator = hoomd.NVTUpdater(globals.particle_data, dt, tau, T.cpp_variant);
-		elif globals.particle_data.getExecConf().exec_mode == hoomd.ExecutionConfiguration.executionMode.GPU:
-			self.cpp_integrator = hoomd.NVTUpdaterGPU(globals.particle_data, dt, tau, T.cpp_variant);
->>>>>>> b30c02d3
+			self.cpp_integrator = hoomd.NVTUpdaterGPU(globals.system_definition, dt, tau, T.cpp_variant);
 		else:
 			print >> sys.stderr, "\n***Error! Invalid execution mode\n";
 			raise RuntimeError("Error creating NVT integrator");
@@ -238,17 +231,10 @@
 		P = variant._setup_variant_input(P);
 		
 		# initialize the reflected c++ class
-<<<<<<< HEAD
 		if globals.system_definition.getParticleData().getExecConf().exec_mode == hoomd.ExecutionConfiguration.executionMode.CPU:
-			self.cpp_integrator = hoomd.NPTUpdater(globals.system_definition, dt, tau, tauP, T, P);
+			self.cpp_integrator = hoomd.NPTUpdater(globals.system_definition, dt, tau, tauP, T.cpp_variant, P.cpp_variant);
 		elif globals.system_definition.getParticleData().getExecConf().exec_mode == hoomd.ExecutionConfiguration.executionMode.GPU:
-			self.cpp_integrator = hoomd.NPTUpdaterGPU(globals.system_definition, dt, tau, tauP, T, P);
-=======
-		if globals.particle_data.getExecConf().exec_mode == hoomd.ExecutionConfiguration.executionMode.CPU:
-			self.cpp_integrator = hoomd.NPTUpdater(globals.particle_data, dt, tau, tauP, T.cpp_variant, P.cpp_variant);
-		elif globals.particle_data.getExecConf().exec_mode == hoomd.ExecutionConfiguration.executionMode.GPU:
-			self.cpp_integrator = hoomd.NPTUpdaterGPU(globals.particle_data, dt, tau, tauP, T.cpp_variant, P.cpp_variant);
->>>>>>> b30c02d3
+			self.cpp_integrator = hoomd.NPTUpdaterGPU(globals.system_definition, dt, tau, tauP, T.cpp_variant, P.cpp_variant);
 		else:
 			print >> sys.stderr, "\n***Error! Invalid execution mode\n";
 			raise RuntimeError("Error creating NVT integrator");
@@ -401,12 +387,8 @@
 	# \code
 	# integrate.bdnvt(dt=0.005, T=1.0, seed=5)
 	# integrator = integrate.bdnvt(dt=5e-3, T=1.0, seed=100)
-<<<<<<< HEAD
 	# integrate.bdnvt(dt=0.005, T=1.0, limit=0.01, use_diam=1)
-=======
-	# integrate.bdnvt(dt=0.005, T=1.0, limit=0.01)
 	# integrate.bdnvt(dt=0.005, T=variant.linear_interp([(0, 4.0), (1e6, 1.0)]))
->>>>>>> b30c02d3
 	# \endcode
 	def __init__(self, dt, T, limit=None, seed=0, use_diam=0):
 		util.print_status_line();
@@ -418,24 +400,17 @@
 		T = variant._setup_variant_input(T);
 		
 		# initialize the reflected c++ class
-<<<<<<< HEAD
 		if globals.system_definition.getParticleData().getExecConf().exec_mode == hoomd.ExecutionConfiguration.executionMode.CPU:
-			self.cpp_integrator = hoomd.BD_NVTUpdater(globals.system_definition, dt, T, seed, use_diam);
+			self.cpp_integrator = hoomd.BD_NVTUpdater(globals.system_definition, dt, T.cpp_variant, seed, use_diam);
 		elif globals.system_definition.getParticleData().getExecConf().exec_mode == hoomd.ExecutionConfiguration.executionMode.GPU:
-			self.cpp_integrator = hoomd.BD_NVTUpdaterGPU(globals.system_definition, dt, T, seed, use_diam);
-=======
-		if globals.particle_data.getExecConf().exec_mode == hoomd.ExecutionConfiguration.executionMode.CPU:
-			self.cpp_integrator = hoomd.BD_NVTUpdater(globals.particle_data, dt, T.cpp_variant, seed);
-		elif globals.particle_data.getExecConf().exec_mode == hoomd.ExecutionConfiguration.executionMode.GPU:
-			self.cpp_integrator = hoomd.BD_NVTUpdaterGPU(globals.particle_data, dt, T.cpp_variant, seed);
->>>>>>> b30c02d3
+			self.cpp_integrator = hoomd.BD_NVTUpdaterGPU(globals.system_definition, dt, T.cpp_variant, seed, use_diam);
 		else:
 			print >> sys.stderr, "\n***Error! Invalid execution mode\n";
 			raise RuntimeError("Error creating BD NVT integrator");
 		
 		# set the limit
 		if limit != None:
-			self.cpp_integrator.setLimit(limit);	
+			self.cpp_integrator.setLimit(limit);
 		
 		globals.system.setIntegrator(self.cpp_integrator);
 	
