/*
Highly Optimized Object-oriented Many-particle Dynamics -- Blue Edition
(HOOMD-blue) Open Source Software License Copyright 2008, 2009 Ames Laboratory
Iowa State University and The Regents of the University of Michigan All rights
reserved.

HOOMD-blue may contain modifications ("Contributions") provided, and to which
copyright is held, by various Contributors who have granted The Regents of the
University of Michigan the right to modify and/or distribute such Contributions.

Redistribution and use of HOOMD-blue, in source and binary forms, with or
without modification, are permitted, provided that the following conditions are
met:

* Redistributions of source code must retain the above copyright notice, this
list of conditions, and the following disclaimer.

* Redistributions in binary form must reproduce the above copyright notice, this
list of conditions, and the following disclaimer in the documentation and/or
other materials provided with the distribution.

* Neither the name of the copyright holder nor the names of HOOMD-blue's
contributors may be used to endorse or promote products derived from this
software without specific prior written permission.

Disclaimer

THIS SOFTWARE IS PROVIDED BY THE COPYRIGHT HOLDER AND CONTRIBUTORS ``AS IS''
AND ANY EXPRESS OR IMPLIED WARRANTIES, INCLUDING, BUT NOT LIMITED TO, THE
IMPLIED WARRANTIES OF MERCHANTABILITY, FITNESS FOR A PARTICULAR PURPOSE, AND/OR
ANY WARRANTIES THAT THIS SOFTWARE IS FREE OF INFRINGEMENT ARE DISCLAIMED.

IN NO EVENT SHALL THE COPYRIGHT HOLDER OR CONTRIBUTORS BE LIABLE FOR ANY DIRECT,
INDIRECT, INCIDENTAL, SPECIAL, EXEMPLARY, OR CONSEQUENTIAL DAMAGES (INCLUDING,
BUT NOT LIMITED TO, PROCUREMENT OF SUBSTITUTE GOODS OR SERVICES; LOSS OF USE,
DATA, OR PROFITS; OR BUSINESS INTERRUPTION) HOWEVER CAUSED AND ON ANY THEORY OF
LIABILITY, WHETHER IN CONTRACT, STRICT LIABILITY, OR TORT (INCLUDING NEGLIGENCE
OR OTHERWISE) ARISING IN ANY WAY OUT OF THE USE OF THIS SOFTWARE, EVEN IF
ADVISED OF THE POSSIBILITY OF SUCH DAMAGE.
*/

// $Id$
// $URL$

/*! \file RigidData.h
    \brief Contains declarations for RigidData and related classes.
*/

#ifndef __RIGID_DATA_H__
#define __RIGID_DATA_H__

#include "ParticleData.h"
#include "GPUArray.h"
#include "RigidData.cuh"

const unsigned int NO_INDEX = 0xffffffff;

//! Stores all per rigid body values
/*! All rigid body data (except for the per-particle body value) is stored in RigidData
    which can be accessed from SystemDefinition. On construction, RigidData will read the body
    tag from the passed in ParticleData and initialize all rigid body data structures.

    The 2D arrays in this class bear a little explanation. They are arranged as \a n_max by
    \b n_bodies arrays (where \a n_max is the size of the largest rigid body in the system). Bodies
    are listed across the column and the quantity for each particle in that body is listed down the
    rows of the corresponding column. Thus, to access the index of particle \a p in body \b b, one
    would access array element \c particle_indices_handle.data[b*pitch+p] . This will set us up for
    the fastest GPU implementation of tasks like summing the force/torque on each body as we will
    be able to process 1 body in each block with one particle in each thread, performing any sums as
    reductions.

    \ingroup data_structs
*/
class RigidData
<<<<<<< HEAD
	{
	public:
		//! Initializes all rigid body data from the given particle data
		RigidData(boost::shared_ptr<ParticleData> particle_data);
		//! Destructor
		~RigidData();
		
		//! Get the number of bodies in the rigid data
		unsigned int getNumBodies() { return m_n_bodies; }
		//! Get the maximum number of particles in a rigid body
		unsigned int getNmax() { return m_nmax; }
		//! Get the total degrees of freedom
		unsigned int getNumDOF() { return m_ndof; }
		
		//! \name getter methods (static data)
		//@{
		//! Get the m_moment_inertial
		const GPUArray<Scalar4>& getMomentInertia() { return m_moment_inertia; }
		//! Get m_body_size
		const GPUArray<unsigned int>& getBodySize() { return m_body_size; }
		//! Get the m_particle_tags
		const GPUArray<unsigned int>& getParticleTags() { return m_particle_tags; }
		//! Get m_particle_indices
		const GPUArray<unsigned int>& getParticleIndices() { return m_particle_indices; }
		//! Get m_particle_pos
		const GPUArray<Scalar4>& getParticlePos() { return m_particle_pos; }
		//! Get m_mass
		const GPUArray<Scalar>& getBodyMass() { return m_body_mass; }
		//@}
		
		//! \name getter methods (integrated data)
		//@{
		//! Get m_com
		const GPUArray<Scalar4>& getCOM() { return m_com; }
		//! Get m_vel
		const GPUArray<Scalar4>& getVel() { return m_vel; }
		//! Get m_orientation
		const GPUArray<Scalar4>& getOrientation() { return m_orientation; }
		//! Get m_angmom
		const GPUArray<Scalar4>& getAngMom() { return m_angmom; }
		//! Get m_angvel
		const GPUArray<Scalar4>& getAngVel() { return m_angvel; }
		//! Get m_body_imagex
		const GPUArray<int>& getBodyImagex() { return m_body_imagex; }
		//! Get m_body_imagey
		const GPUArray<int>& getBodyImagey() { return m_body_imagey; }
		//! Get m_body_imagez
		const GPUArray<int>& getBodyImagez() { return m_body_imagez; }
		//! Get m_ex_space
		const GPUArray<Scalar4>& getExSpace() { return m_ex_space; }
		//! Get m_ey_space
		const GPUArray<Scalar4>& getEySpace() { return m_ey_space; }
		//! Get m_ez_space
		const GPUArray<Scalar4>& getEzSpace() { return m_ez_space; }
		//! Get m_force
		const GPUArray<Scalar4>& getForce() { return m_force; }
		//! Get m_torque
		const GPUArray<Scalar4>& getTorque() { return m_torque; }
		//@}
		
		//! Intitialize and fill out all data members: public to be called from NVEUpdater when the body information of particles wss already set.
		void initializeData();
		
	private:
		boost::shared_ptr<ParticleData> m_pdata;		//!< The particle data with which this RigidData is associated
		boost::signals::connection m_sort_connection;	//!< Connection to the resort signal from ParticleData
		
		//! \name static data members (set on initialization)
		//@{
		unsigned int m_n_bodies;					//!< Number of rigid bodies in the data structure
		unsigned int m_nmax;						//!< Maximum number of particles in a rigid body
		unsigned int m_ndof;
		GPUArray<Scalar> m_body_mass;				//!< n_bodies length 1D array of body mass
		GPUArray<Scalar4> m_moment_inertia;			//!< n_bodies length 1D array of moment of interias in the body frame
		GPUArray<unsigned int> m_body_size;			//!< n_bodies length 1D array listing the size of each rigid body
		GPUArray<unsigned int> m_particle_tags;		//!< n_max by n_bodies 2D array listing particle tags belonging to bodies
		GPUArray<Scalar4> m_particle_pos;			//!< n_max by n_bodies 2D array listing particle positions relative to the COM for this body in which body-fixed frame
		GPUArray<unsigned int> m_particle_indices;	//!< n_max by n_bodies 2D array listing particle indices belonging to bodies (updated when particles are resorted)
		//@}
		
		//! \name dynamic data members (updated via integration)
		//@{ 
		GPUArray<Scalar4> m_com;			//!< n_bodies length 1D array of center of mass positions
		GPUArray<Scalar4> m_vel;			//!< n_bodies length 1D array of body velocities
		GPUArray<Scalar4> m_angmom;			//!< n_bodies length 1D array of angular momentum in the space frame
		GPUArray<Scalar4> m_angvel;			//!< n_bodies length 1D array of angular velocity in the space frame
		GPUArray<Scalar4> m_orientation;	//!< n_bodies length 1D array of orientation quaternions
		GPUArray<Scalar4> m_ex_space;		//!< n_bodies length 1D array of the x axis of the body frame in the space frame
		GPUArray<Scalar4> m_ey_space;		//!< n_bodies length 1D array of the y axis of the body frame in the space frame
		GPUArray<Scalar4> m_ez_space;		//!< n_bodies length 1D array of the z axis of the body frame in the space frame		
		GPUArray<int> m_body_imagex;		//!< n_bodies length 1D array of the body image in x direction
		GPUArray<int> m_body_imagey;		//!< n_bodies length 1D array of the body image in y direction
		GPUArray<int> m_body_imagez;		//!< n_bodies length 1D array of the body image in z direction
		
		// Body forces and torques are stored here instead of the rigid body integrator because of GPU implementation
		// since the body forces and torques in the shared memory of thread blocks become invalid after the kernel finishes.
		GPUArray<Scalar4> m_force;			//!< n_bodies length 1D array of the body force 
		GPUArray<Scalar4> m_torque;			//!< n_bodies length 1D array of the body torque
		
		//@}

		//! Recalculate the cached indices from the stored tags after a particle sort
		void recalcIndices();
		
		//! Functions used to diagonalize the inertia tensor for moment inertia and principle axes
		int diagonalize(Scalar **matrix, Scalar *evalues, Scalar **evectors);
		void rotate(Scalar **matrix, int i, int j, int k, int l, Scalar s, Scalar tau);
		void quaternionFromExyz(Scalar4 &ex_space, Scalar4 &ey_space, Scalar4 &ez_space, Scalar4 &quat);
		
	};
	
#endif
=======
    {
    public:
        //! Initializes all rigid body data from the given particle data
        RigidData(boost::shared_ptr<ParticleData> particle_data);
        //! Destructor
        ~RigidData();
        
        //! Get the number of bodies in the rigid data
        unsigned int getNumBodies()
            {
            return m_n_bodies;
            }
            
        //! \name getter methods (static data)
        //@{
        //! Get the m_moment_inertial
        const GPUArray<Scalar4>& getMomentInertia()
            {
            return m_moment_inertia;
            }
        //! Get m_body_size
        const GPUArray<unsigned int>& getBodySize()
            {
            return m_body_size;
            }
        //! Get the m_particle_tags
        const GPUArray<unsigned int>& getParticleTags()
            {
            return m_particle_tags;
            }
        //! Get m_particle_indices
        const GPUArray<unsigned int>& getParticleIndices()
            {
            return m_particle_indices;
            }
        //! Get m_particle_pos
        const GPUArray<Scalar4>& getParticlePos()
            {
            return m_particle_pos;
            }
        //! Get m_mass
        const GPUArray<Scalar>& getBodyMass()
            {
            return m_body_mass;
            }
        //@}
        
        //! \name getter methods (integrated data)
        //@{
        //! Get m_com
        const GPUArray<Scalar4>& getCOM()
            {
            return m_com;
            }
        //! Get m_vel
        const GPUArray<Scalar4>& getVel()
            {
            return m_vel;
            }
        //! Get m_orientation
        const GPUArray<Scalar4>& getOrientation()
            {
            return m_orientation;
            }
        //! Get m_angmom
        const GPUArray<Scalar4>& getAngMom()
            {
            return m_angmom;
            }
        //! Get m_angvel
        const GPUArray<Scalar4>& getAngVel()
            {
            return m_angvel;
            }
        //! Get m_body_imagex
        const GPUArray<unsigned int>& getBodyImagex()
            {
            return m_body_imagex;
            }
        //! Get m_body_imagey
        const GPUArray<unsigned int>& getBodyImagey()
            {
            return m_body_imagey;
            }
        //! Get m_body_imagez
        const GPUArray<unsigned int>& getBodyImagez()
            {
            return m_body_imagez;
            }
        //! Get m_ex_space
        const GPUArray<Scalar4>& getExSpace()
            {
            return m_ex_space;
            }
        //! Get m_ey_space
        const GPUArray<Scalar4>& getEySpace()
            {
            return m_ey_space;
            }
        //! Get m_ez_space
        const GPUArray<Scalar4>& getEzSpace()
            {
            return m_ez_space;
            }
        //@}
        
        //! Intitialize and fill out all data members: public to be called from NVEUpdater when the body information of particles wss already set.
        void initializeData();
        
    private:
        boost::shared_ptr<ParticleData> m_pdata;        //!< The particle data with which this RigidData is associated
        boost::signals::connection m_sort_connection;   //!< Connection to the resort signal from ParticleData
        
        //! \name static data members (set on initialization)
        //@{
        unsigned int m_n_bodies;                    //!< Number of rigid bodies in the data structure
        GPUArray<Scalar4> m_moment_inertia;         //!< n_bodies length 1D array of moment of interias in the body frame
        GPUArray<unsigned int> m_body_size;         //!< n_bodies length 1D array listing the size of each rigid body
        GPUArray<unsigned int> m_particle_tags;     //!< n_max by n_bodies 2D array listing particle tags belonging to bodies
        GPUArray<unsigned int> m_particle_indices;  //!< n_max by n_bodies 2D array listing particle indices belonging to bodies (updated when particles are resorted)
        GPUArray<Scalar4> m_particle_pos;           //!< n_max by n_bodies 2D array listing particle positions relative to the COM for this body in which body-fixed frame
        GPUArray<Scalar> m_body_mass;               //!< n_bodies length 1D array of body mass
        //@}
        
        //! \name dynamic data members (updated via integration)
        //@{
        GPUArray<Scalar4> m_com;            //!< n_bodies length 1D array of center of mass positions
        GPUArray<Scalar4> m_vel;            //!< n_bodies length 1D array of body velocities
        GPUArray<Scalar4> m_orientation;    //!< n_bodies length 1D array of orientation quaternions
        GPUArray<Scalar4> m_angmom;         //!< n_bodies length 1D array of angular momentum in the space frame
        GPUArray<Scalar4> m_angvel;         //!< n_bodies length 1D array of angular velocity in the space frame
        
        GPUArray<unsigned int> m_body_imagex;   //!< n_bodies length 1D array of the body image in x direction
        GPUArray<unsigned int> m_body_imagey;   //!< n_bodies length 1D array of the body image in y direction
        GPUArray<unsigned int> m_body_imagez;   //!< n_bodies length 1D array of the body image in z direction
        GPUArray<Scalar4> m_ex_space;       //!< n_bodies length 1D array of the x axis of the body frame in the space frame
        GPUArray<Scalar4> m_ey_space;       //!< n_bodies length 1D array of the y axis of the body frame in the space frame
        GPUArray<Scalar4> m_ez_space;       //!< n_bodies length 1D array of the z axis of the body frame in the space frame
        
        //@}
        
        //! Recalculate the cached indices from the stored tags after a particle sort
        void recalcIndices();
        
        //! Functions used to diagonalize the inertia tensor for moment inertia and principle axes
        int diagonalize(Scalar **matrix, Scalar *evalues, Scalar **evectors);
        void rotate(Scalar **matrix, int i, int j, int k, int l, Scalar s, Scalar tau);
        void quaternionFromExyz(Scalar4 &ex_space, Scalar4 &ey_space, Scalar4 &ez_space, Scalar4 &quat);
        
    };

#endif
>>>>>>> 26a287f6
<|MERGE_RESOLUTION|>--- conflicted
+++ resolved
@@ -72,7 +72,6 @@
     \ingroup data_structs
 */
 class RigidData
-<<<<<<< HEAD
 	{
 	public:
 		//! Initializes all rigid body data from the given particle data
@@ -184,158 +183,4 @@
 		
 	};
 	
-#endif
-=======
-    {
-    public:
-        //! Initializes all rigid body data from the given particle data
-        RigidData(boost::shared_ptr<ParticleData> particle_data);
-        //! Destructor
-        ~RigidData();
-        
-        //! Get the number of bodies in the rigid data
-        unsigned int getNumBodies()
-            {
-            return m_n_bodies;
-            }
-            
-        //! \name getter methods (static data)
-        //@{
-        //! Get the m_moment_inertial
-        const GPUArray<Scalar4>& getMomentInertia()
-            {
-            return m_moment_inertia;
-            }
-        //! Get m_body_size
-        const GPUArray<unsigned int>& getBodySize()
-            {
-            return m_body_size;
-            }
-        //! Get the m_particle_tags
-        const GPUArray<unsigned int>& getParticleTags()
-            {
-            return m_particle_tags;
-            }
-        //! Get m_particle_indices
-        const GPUArray<unsigned int>& getParticleIndices()
-            {
-            return m_particle_indices;
-            }
-        //! Get m_particle_pos
-        const GPUArray<Scalar4>& getParticlePos()
-            {
-            return m_particle_pos;
-            }
-        //! Get m_mass
-        const GPUArray<Scalar>& getBodyMass()
-            {
-            return m_body_mass;
-            }
-        //@}
-        
-        //! \name getter methods (integrated data)
-        //@{
-        //! Get m_com
-        const GPUArray<Scalar4>& getCOM()
-            {
-            return m_com;
-            }
-        //! Get m_vel
-        const GPUArray<Scalar4>& getVel()
-            {
-            return m_vel;
-            }
-        //! Get m_orientation
-        const GPUArray<Scalar4>& getOrientation()
-            {
-            return m_orientation;
-            }
-        //! Get m_angmom
-        const GPUArray<Scalar4>& getAngMom()
-            {
-            return m_angmom;
-            }
-        //! Get m_angvel
-        const GPUArray<Scalar4>& getAngVel()
-            {
-            return m_angvel;
-            }
-        //! Get m_body_imagex
-        const GPUArray<unsigned int>& getBodyImagex()
-            {
-            return m_body_imagex;
-            }
-        //! Get m_body_imagey
-        const GPUArray<unsigned int>& getBodyImagey()
-            {
-            return m_body_imagey;
-            }
-        //! Get m_body_imagez
-        const GPUArray<unsigned int>& getBodyImagez()
-            {
-            return m_body_imagez;
-            }
-        //! Get m_ex_space
-        const GPUArray<Scalar4>& getExSpace()
-            {
-            return m_ex_space;
-            }
-        //! Get m_ey_space
-        const GPUArray<Scalar4>& getEySpace()
-            {
-            return m_ey_space;
-            }
-        //! Get m_ez_space
-        const GPUArray<Scalar4>& getEzSpace()
-            {
-            return m_ez_space;
-            }
-        //@}
-        
-        //! Intitialize and fill out all data members: public to be called from NVEUpdater when the body information of particles wss already set.
-        void initializeData();
-        
-    private:
-        boost::shared_ptr<ParticleData> m_pdata;        //!< The particle data with which this RigidData is associated
-        boost::signals::connection m_sort_connection;   //!< Connection to the resort signal from ParticleData
-        
-        //! \name static data members (set on initialization)
-        //@{
-        unsigned int m_n_bodies;                    //!< Number of rigid bodies in the data structure
-        GPUArray<Scalar4> m_moment_inertia;         //!< n_bodies length 1D array of moment of interias in the body frame
-        GPUArray<unsigned int> m_body_size;         //!< n_bodies length 1D array listing the size of each rigid body
-        GPUArray<unsigned int> m_particle_tags;     //!< n_max by n_bodies 2D array listing particle tags belonging to bodies
-        GPUArray<unsigned int> m_particle_indices;  //!< n_max by n_bodies 2D array listing particle indices belonging to bodies (updated when particles are resorted)
-        GPUArray<Scalar4> m_particle_pos;           //!< n_max by n_bodies 2D array listing particle positions relative to the COM for this body in which body-fixed frame
-        GPUArray<Scalar> m_body_mass;               //!< n_bodies length 1D array of body mass
-        //@}
-        
-        //! \name dynamic data members (updated via integration)
-        //@{
-        GPUArray<Scalar4> m_com;            //!< n_bodies length 1D array of center of mass positions
-        GPUArray<Scalar4> m_vel;            //!< n_bodies length 1D array of body velocities
-        GPUArray<Scalar4> m_orientation;    //!< n_bodies length 1D array of orientation quaternions
-        GPUArray<Scalar4> m_angmom;         //!< n_bodies length 1D array of angular momentum in the space frame
-        GPUArray<Scalar4> m_angvel;         //!< n_bodies length 1D array of angular velocity in the space frame
-        
-        GPUArray<unsigned int> m_body_imagex;   //!< n_bodies length 1D array of the body image in x direction
-        GPUArray<unsigned int> m_body_imagey;   //!< n_bodies length 1D array of the body image in y direction
-        GPUArray<unsigned int> m_body_imagez;   //!< n_bodies length 1D array of the body image in z direction
-        GPUArray<Scalar4> m_ex_space;       //!< n_bodies length 1D array of the x axis of the body frame in the space frame
-        GPUArray<Scalar4> m_ey_space;       //!< n_bodies length 1D array of the y axis of the body frame in the space frame
-        GPUArray<Scalar4> m_ez_space;       //!< n_bodies length 1D array of the z axis of the body frame in the space frame
-        
-        //@}
-        
-        //! Recalculate the cached indices from the stored tags after a particle sort
-        void recalcIndices();
-        
-        //! Functions used to diagonalize the inertia tensor for moment inertia and principle axes
-        int diagonalize(Scalar **matrix, Scalar *evalues, Scalar **evectors);
-        void rotate(Scalar **matrix, int i, int j, int k, int l, Scalar s, Scalar tau);
-        void quaternionFromExyz(Scalar4 &ex_space, Scalar4 &ey_space, Scalar4 &ez_space, Scalar4 &quat);
-        
-    };
-
-#endif
->>>>>>> 26a287f6
+#endif